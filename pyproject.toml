--- conflicted
+++ resolved
@@ -17,11 +17,7 @@
 optuna = "^3.2.0"
 scikit-learn = "*"
 sqlalchemy = "^2.0.9"
-<<<<<<< HEAD
-sqlalchemy-utils = "*"
-=======
 sqlalchemy-utils = "^0.41.1"
->>>>>>> 42c379eb
 torch = "2.0.1"
 pytest = "^7.4.2"
 
