[tool.poetry]
name = "takeda"
version = "0.1.0"
description = ""
authors = ["Your Name <you@example.com>"]
readme = "README.md"
packages = [
  {include = "src"}
]


[tool.poetry.dependencies]
python = ">=3.9,<3.11"
matplotlib = "^3.6.1"
pandas = "^1.5.0"
scipy = "*"
seaborn = "^0.12.0"
pot = "0.9.0"
jupyter = "^1.0.0"
<<<<<<< HEAD
sklearn = "*"
=======
# sklearn = "^0.0"
>>>>>>> e0e3afe0
pytest = "^7.2.0"
pytest-cov = "^4.0.0"
sphinx = "^5.3.0"
pulp = "^2.6.0"
tqdm = "^4.64.1"
optuna = "^3.2.0"
pymysql = "^1.0.2"
<<<<<<< HEAD
=======
scikit-learn = "*"
>>>>>>> e0e3afe0
pysqlite3 = "^0.5.0"
plotly = "^5.13.1"
jax = "^0.4.6"
jaxlib = "^0.4.6"
rsatoolbox = "^0.1.2"
cryptography = "^40.0.1"
sqlalchemy = "^2.0.9"
django = "^4.2"

[poetry.group.dev.dependencies]
autopep8 = "^2.0.1"

[tool.poetry.group.dev.dependencies]
pyproject-flake8 = "5.0.4"
flake8-isort = "^6.0.0"
flake8-bugbear = "^23.1.20"
flake8-builtins = "^2.1.0"
flake8-unused-arguments = "^0.0.12"
flake8-pytest-style = "^1.6.0"
pep8-naming = "^0.13.3"
mypy = "^0.991"
black = "^22.12.0"
isort = "^5.12.0"
flake8-eradicate = "^1.4.0"

[build-system]
requires = ["poetry-core>=1.0.0"]
build-backend = "poetry.core.masonry.api"

[tool.mypy]
# エラー時のメッセージを詳細表示
show_error_context = true
# エラー発生箇所の行数/列数を表示
show_column_numbers = true
# import 先のチェックを行わない (デフォルトだとサードパーティーライブラリまでチェックする)
ignore_missing_imports = true
# 関数定義の引数/戻り値に型アノテーション必須
disallow_untyped_defs = true
# デフォルト引数に None を取る場合型アノテーションに Optional 必須
no_implicit_optional = true
# 戻り値が Any 型ではない関数の戻り値の型アノテーションが Any のとき警告
warn_return_any = true
# mypy エラーに該当しない箇所に `# type: ignore` コメントが付与されていたら警告
# ※ `# type: ignore` が付与されている箇所は mypy のエラーを無視出来る
warn_unused_ignores = true
# 冗長なキャストに警告
warn_redundant_casts = true

[tool.black]
line-length = 120

[tool.isort]
profile = "black"
line_length = 120
# 各ライブラリ群の説明を追記する
import_heading_stdlib      = "Standard Library"
import_heading_thirdparty  = "Third Party Library"
import_heading_firstparty  = "First Party Library"
import_heading_localfolder = "Local Library"
# from third_party import lib1, lib2...のような記述時の改行方法の設定(https://pycqa.github.io/isort/docs/configuration/multi_line_output_modes.html)
multi_line_output = 3
# 最後の要素の末尾に","を付けるようにする設定
include_trailing_comma = true

[tool.flake8]
max-line-length = 120
# E203: ":"の前の空白を入れないルール
# W503: 演算子の前に改行しないようにするルール
# F401: import していないが使っていないものへの警告
extend-ignore = ["E203", "W503", "F401"]
exclude = [".venv", ".git", "__pycache__",]
max-complexity = 10<|MERGE_RESOLUTION|>--- conflicted
+++ resolved
@@ -17,11 +17,7 @@
 seaborn = "^0.12.0"
 pot = "0.9.0"
 jupyter = "^1.0.0"
-<<<<<<< HEAD
-sklearn = "*"
-=======
 # sklearn = "^0.0"
->>>>>>> e0e3afe0
 pytest = "^7.2.0"
 pytest-cov = "^4.0.0"
 sphinx = "^5.3.0"
@@ -29,10 +25,7 @@
 tqdm = "^4.64.1"
 optuna = "^3.2.0"
 pymysql = "^1.0.2"
-<<<<<<< HEAD
-=======
 scikit-learn = "*"
->>>>>>> e0e3afe0
 pysqlite3 = "^0.5.0"
 plotly = "^5.13.1"
 jax = "^0.4.6"
