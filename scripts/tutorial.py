#%%
import os, sys, gc
sys.path.append(os.path.join(os.path.dirname(__file__), '../'))

import jax
import jax.numpy as jnp
import numpy as np
import pandas as pd
import pymysql
import sqlalchemy
import torch
import ot
import time
import matplotlib.pyplot as plt
import optuna
from joblib import parallel_backend
import warnings
# warnings.simplefilter("ignore")
import seaborn as sns
import matplotlib.style as mplstyle
from tqdm.auto import tqdm
import functools
from src.gw_alignment import GW_Alignment
from src.utils.gw_optimizer import load_optimizer
# %load_ext autoreload
import scipy.io
import pickle as pkl

os.chdir(os.path.dirname(__file__))

#%%
### load data
# you can choose the following data
# 'DNN': representations of 2000 imagenet images in AlexNet and VGG
# 'color': human similarity judgements of 93 colors for 5 paricipants groups
# 'face': human similarity judgements of 16 faces, attended vs unattended condition in the same participant
data_select = 'color'

if data_select == 'DNN':
    path1 = '../data/model1.pt'
    path2 = '../data/model2.pt'
    C1 = torch.load(path1)
    C2 = torch.load(path2)
elif data_select == 'color':
    data_path = '../data/num_groups_5_seed_0_fill_val_3.5.pickle'
    with open(data_path, "rb") as f:
        data = pkl.load(f)
    sim_mat_list = data["group_ave_mat"]
    C1 = sim_mat_list[0]
    C2 = sim_mat_list[1]
elif data_select == 'face':
    data_path = '../data/faces_GROUP_interp.mat'
    mat_dic = scipy.io.loadmat(data_path)
    C1 = mat_dic["group_mean_ATTENDED"]
    C2 = mat_dic["group_mean_UNATTENDED"]

# may not be needed?
if type(C1) == np.ndarray:
    C1 = torch.from_numpy(C1.astype(np.float32)).clone()
    C2 = torch.from_numpy(C2.astype(np.float32)).clone()

im1 = plt.imshow(C1)
plt.colorbar(im1)
plt.title('Dissmilarity matrix #1')
plt.show()

im2 = plt.imshow(C2)
plt.colorbar(im2)
plt.title('Dissmilarity matrix #2')
plt.show()
#%%
# set the filename and foldername for saving optuna results
filename = 'test'
save_path = '../results/gw_alignment/' + filename

# Delete previous optimization results or not
delete_study = True

# set the device ('cuda' or 'cpu') and variable type ('torch' or 'numpy')
device = 'cuda'
to_types = 'torch'
# device = 'cpu'
# to_types = 'numpy'

# the number of jobs
n_jobs = 4

# 分散計算のために使うRDBを指定
sql_name = 'sqlite'
storage = "sqlite:///" + save_path +  '/' + filename + '.db'
# sql_name = 'mysql'
# storage = 'mysql+pymysql://root:olabGPU61@localhost/GW_MethodsTest'
# GW_MethodsTest

#%%
### Set the parameters for optimization
# initialization of transportation plan
# 'uniform': uniform matrix, 'random': random matrix, 'permutation': permutation matrix
init_plans_list = ['random']

# you can select multiple options
# init_plans_list = ['uniform', 'random']

# set the range of epsilon
# you should set the minimum value and maximum value
eps_list = [1e-2, 1e-1]
eps_log = False # use log scale if True

# set the number of trials, i.e., the number of epsilon values tested in optimization
num_trial = 10

# the number of random initial matrices for 'random' or 'permutation'] options
n_iter = 10

# the maximum number of iteration for GW optimization: default: 1000
max_iter = 1000

# choose sampler 
# 'random': randomly select epsilon between the range of epsilon
# 'grid': grid search between the range of epsilon
# 'tpe': Bayesian sampling
sampler_name = 'tpe'

# choose pruner
# 'median': ある時点でスコアが過去の中央値を下回っていた場合にpruning
#     n_startup_trials : この数字の数だけtrialが終わるまではprunerを作動させない
#     n_warmup_steps   : 各trialについてこのステップ以下ではprunerを作動させない
# 'hyperband': pruning判定の期間がだんだん伸びていく代わりに基準がだんだん厳しくなっていく)
#     min_resource     : 各trialについてこのステップ以下ではprunerを作動させない
#     reduction_factor : どれくらいの間隔でpruningをcheckするか。値が小さいほど細かい間隔でpruning checkが入る。2~6程度.
# 'nop': no pruning
pruner_name = 'median'
pruner_params = {'n_startup_trials': 1, 'n_warmup_steps': 2, 'min_resource': 2, 'reduction_factor' : 3}

#%%
p = ot.unif(len(C1))
q = ot.unif(len(C2))
test_gw = GW_Alignment(C1, C2, p, q, save_path, max_iter = max_iter, n_iter = n_iter, device = device, to_types = to_types, gpu_queue = None)

opt = load_optimizer(save_path,
                     n_jobs = n_jobs,
                     num_trial = num_trial,
                     to_types = to_types,
                     method = 'optuna',
                     sampler_name = sampler_name,
                     pruner_name = pruner_name,
                     pruner_params = pruner_params,
                     n_iter = n_iter,
                     filename = filename,
                     sql_name = sql_name,
                     storage = storage,
                     delete_study = delete_study
)

### optimization
# 1. 初期値の選択。実装済みの初期値条件の抽出をgw_optimizer.pyからinit_matrix.pyに移動しました。
init_plans = test_gw.main_compute.init_mat_builder.implemented_init_plans(init_plans_list)

# 2. 最適化関数の定義。事前に、functools.partialで、必要なhyper parametersの条件を渡しておく。
gw_objective = functools.partial(test_gw, init_plans_list = init_plans, eps_list = eps_list, eps_log = eps_log)

<<<<<<< HEAD
# 3. 最適化を実行。
=======
# run optimzation
>>>>>>> 9f0b3204
study = opt.run_study(gw_objective, gpu_board = device)

# %%
# check the results
print(study.best_trial)

#%%
df_trial = study.trials_dataframe()
<<<<<<< HEAD
=======

# %%
df_trial['params_eps'].tolist()
>>>>>>> 9f0b3204
<|MERGE_RESOLUTION|>--- conflicted
+++ resolved
@@ -159,11 +159,7 @@
 # 2. 最適化関数の定義。事前に、functools.partialで、必要なhyper parametersの条件を渡しておく。
 gw_objective = functools.partial(test_gw, init_plans_list = init_plans, eps_list = eps_list, eps_log = eps_log)
 
-<<<<<<< HEAD
-# 3. 最適化を実行。
-=======
 # run optimzation
->>>>>>> 9f0b3204
 study = opt.run_study(gw_objective, gpu_board = device)
 
 # %%
@@ -172,9 +168,6 @@
 
 #%%
 df_trial = study.trials_dataframe()
-<<<<<<< HEAD
-=======
 
 # %%
-df_trial['params_eps'].tolist()
->>>>>>> 9f0b3204
+df_trial['params_eps'].tolist()