--- conflicted
+++ resolved
@@ -502,7 +502,6 @@
    "outputs": [],
    "source": [
     "## Show how the GWD was optimized\n",
-<<<<<<< HEAD
     "#  show both the relationships between epsilons and GWD, and between accuracy and GWD\n",
     "visualize_matrix = VisualizationConfig(figsize=(8,6), cmap='C0', show_figure=False)\n",
     "align_representation.show_optimization_log(\n",
@@ -511,9 +510,6 @@
     "    fig_dir=None,\n",
     "    visualization_config=visualize_matrix,\n",
     ") "
-=======
-    "align_representation.show_optimization_log(results_dir=\"../results\", show_figure=True) # show both the relationships between epsilons and GWD, and between accuracy and GWD"
->>>>>>> 3de6dd0c
    ]
   },
   {
