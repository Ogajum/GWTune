{
 "cells": [
  {
   "attachments": {},
   "cell_type": "markdown",
   "metadata": {},
   "source": [
    " # Tutorial for Gromov-Wassserstein unsupervised alignment "
   ]
  },
  {
   "cell_type": "code",
   "execution_count": null,
   "metadata": {},
   "outputs": [],
   "source": [
    "import os, sys\n",
    "sys.path.append(os.path.join(os.getcwd(), '../'))\n",
    "\n",
    "import numpy as np\n",
    "import pandas as pd\n",
    "import pickle as pkl\n",
    "\n",
    "from src.align_representations import Representation, AlignRepresentations, OptimizationConfig, VisualizationConfig"
   ]
  },
  {
   "attachments": {},
   "cell_type": "markdown",
   "metadata": {},
   "source": [
    "# Step1: Prepare dissimilarity matrices or embeddings from the data\n",
    "First, you need to prepare dissimilarity matrices or embeddings from your data.  \n",
    "\n",
    "The unit of unsupervised alignment is an instance of the \"Representation\" class. This class has variables such as \"name\" and either \"sim_mat\" or \"embedding\". You need to assign values to these variables.  \n",
    "These instances are stored in \"representations\" and later passed to the \"AlignRepresentations\" class.\n",
    "\n",
    "## Load data\n",
    "You have the option to select the data from the following choices:\n",
    "1. 'color': human similarity judgements of 93 colors for 5 paricipants groups\n",
    "2. 'THINGS' : human similarity judgements of 1854 objects for 4 paricipants groups\n",
    "\n",
    "\"data_select\" in next code block determines which data is being used."
   ]
  },
  {
   "cell_type": "code",
   "execution_count": null,
   "metadata": {},
   "outputs": [],
   "source": [
    "# list of representations where the instances of \"Representation\" class are included\n",
    "representations = list()\n",
    "\n",
    "# select data\n",
<<<<<<< HEAD
    "data_select = \"color\""
=======
    "# data_select = \"color\"\n",
    "data_select = \"THINGS\""
>>>>>>> 0438b822
   ]
  },
  {
   "attachments": {},
   "cell_type": "markdown",
   "metadata": {},
   "source": [
    "### Dataset No1. `color`\n",
    "In this case, we directly assign the dissimilarity matrices of 93 colors to \"Representation\"."
   ]
  },
  {
   "cell_type": "code",
   "execution_count": null,
   "metadata": {},
   "outputs": [],
   "source": [
    "# Load data and create \"Representation\" instance\n",
    "if data_select == 'color':\n",
    "    n_representations = 3 # Set the number of the instanses of \"Representation\". This number must be equal to or less than the number of the groups. 5 is the maximum for this data.\n",
    "    metric = \"euclidean\" # Please set the metric that can be used in \"scipy.spatical.distance.cdist()\".\n",
    "    \n",
    "    data_path = '../data/num_groups_5_seed_0_fill_val_3.5.pickle'\n",
    "    with open(data_path, \"rb\") as f:\n",
    "        data = pkl.load(f)\n",
    "    sim_mat_list = data[\"group_ave_mat\"]\n",
    "    for i in range(n_representations):\n",
    "        name = f\"Group{i+1}\" # \"name\" will be used as a filename for saving the results\n",
    "        sim_mat = sim_mat_list[i] # the dissimilarity matrix of the i-th group\n",
    "        # make an instance \"Representation\" with settings \n",
    "        representation = Representation(\n",
<<<<<<< HEAD
    "            name = name, \n",
    "            metric = metric,\n",
    "            sim_mat = sim_mat,  #: np.ndarray\n",
    "            embedding = None,   #: np.ndarray \n",
    "            get_embedding = True, # Default is False.\n",
    "            MDS_dim = 3, # used for visualization\n",
    "            object_labels = None,\n",
    "            category_name_list = None,\n",
    "            num_category_list = None,\n",
    "            category_idx_list = None,\n",
    "            func_for_sort_sim_mat = None,\n",
=======
    "            name=name, \n",
    "            metric=metric,\n",
    "            sim_mat=sim_mat,  #: np.ndarray\n",
    "            embedding=None,   #: np.ndarray \n",
    "            get_embedding=True, # If true, the embeddings are computed from the dissimilarity matrix automatically using the MDS function. Default is False. \n",
    "            MDS_dim=3, # If \"get embedding\" is True, please set the dimensions of the embeddings.\n",
    "            object_labels=None,\n",
    "            category_name_list=None,\n",
    "            num_category_list=None,\n",
    "            category_idx_list=None,\n",
    "            func_for_sort_sim_mat=None,\n",
>>>>>>> 0438b822
    "       ) \n",
    "        representations.append(representation)"
   ]
  },
  {
   "attachments": {},
   "cell_type": "markdown",
   "metadata": {},
   "source": [
    "### Dataset No.2 `THINGS`\n",
    "In this case, we assign the embeddings of each object to \"Representation\". This class will compute the dissimilarity matrices with the embeddings.  \n",
    "Furthermore, this dataset includes coarse category labels for each objet, and we will now demonstrate how to utilize them."
   ]
  },
  {
   "cell_type": "code",
   "execution_count": null,
   "metadata": {},
   "outputs": [],
   "source": [
    "if data_select == \"THINGS\":\n",
    "    # define the coarce category labels\n",
    "    category_mat = pd.read_csv(\"../data/category_mat_manual_preprocessed.csv\", sep = \",\", index_col = 0)\n",
    "    \n",
    "    # calculate the parameters for the coarce category labels\n",
    "    # Please prepare equivalent parameters when using other datasets.\n",
    "    from src.utils.utils_functions import get_category_data, sort_matrix_with_categories # get_category_data and sort_matrix_with_categories are functions specialied for this dataset\n",
    "    object_labels, category_idx_list, num_category_list, category_name_list = get_category_data(category_mat)\n",
    "    \n",
    "    n_representations = 3 # Set the number of the instanses of \"Representation\". This number must be equal to or less than the number of the groups. 4 is the maximum for this data.\n",
    "    metric = \"euclidean\" # Please set the metric that can be used in \"scipy.spatical.distance.cdist()\".\n",
    "    \n",
    "    for i in range(n_representations):\n",
    "        name = f\"Group{i+1}\"\n",
    "        embedding = np.load(f\"../data/THINGS_embedding_Group{i+1}.npy\")[0]\n",
    "        \n",
    "        representation = Representation(\n",
    "            name=name, \n",
    "            embedding=embedding, # the dissimilarity matrix will be computed with this embedding.\n",
    "            metric=metric,\n",
    "            get_embedding=False, # If there is the embeddings, plese set this variable \"False\".\n",
    "            object_labels=object_labels,\n",
    "            category_name_list=category_name_list,\n",
    "            category_idx_list=category_idx_list,\n",
    "            num_category_list=num_category_list,\n",
    "            func_for_sort_sim_mat=sort_matrix_with_categories\n",
    "        )\n",
    "        \n",
    "        representations.append(representation)"
   ]
  },
  {
   "attachments": {},
   "cell_type": "markdown",
   "metadata": {},
   "source": [
    "# Step 2: Set the parameters for the optimazation of GWOT\n",
    "\n",
    "## Optimization Config  \n",
    "\n",
    "#### Most important parameters to check for your application:\n",
    "`eps_list, num_trial` are essential for computing the GW alignment.  \n",
    "You need to choose the appropriate ranges of the epsilon, `eps_list`.  \n",
    "If the epsilon is not in the appropriate ranges, the optimization may not work properly.  \n",
    "Also, the epsilon range is critical for finding good local optimum.  \n",
    "\n",
    "For other parameters, please start by trying the default values."
   ]
  },
  {
   "cell_type": "code",
   "execution_count": null,
   "metadata": {},
   "outputs": [],
   "source": [
    "### Most important parameters\n",
    "# Set the range of the epsilon\n",
    "# set the minimum value and maximum value for 'tpe' sampler\n",
    "# for 'grid' or 'random' sampler, you can also set the step size\n",
    "if data_select == \"THINGS\":\n",
    "    eps_list_tutorial = [1, 10]\n",
    "if data_select == \"color\":\n",
    "    eps_list_tutorial = [0.02, 0.2]\n",
    "    \n",
    "# whether epsilon is sampled at log scale or not\n",
    "eps_log = True\n",
    "\n",
    "# set the number of trials, i.e., the number of epsilon values evaluated in optimization. default : 4\n",
    "num_trial = 4\n",
    "\n",
    "### Set the parameters for optimization\n",
    "# initialization of transportation plan\n",
    "# 'uniform': uniform matrix, 'diag': diagonal matrix', random': random matrix, 'permutation': permutation matrix\n",
    "# Select multiple options was deprecated.\n",
    "init_mat_plan = \"user_define\"\n"
   ]
  },
  {
   "attachments": {},
   "cell_type": "markdown",
   "metadata": {},
   "source": [
    "### if user wants to use some user-defined init matrices...\n",
    "For ”user_define”, it is note that all the initialization plans need to be written in Numpy even when PyTorch is used for the optimization.  \n",
    "The user can define a single or multiple plans before the optimization starts."
   ]
  },
  {
   "cell_type": "code",
   "execution_count": null,
   "metadata": {},
   "outputs": [],
   "source": [
    "if init_mat_plan == \"user_define\":\n",
    "    import ot\n",
    "    size = representation.sim_mat.shape[0]\n",
    "    user_define_mat_random = np.random.randn(size, size)\n",
    "    user_define_mat_random = user_define_mat_random / user_define_mat_random.sum()\n",
    "    user_define_init_mat_list = [user_define_mat_random, np.outer(ot.unif(size), ot.unif(size))]\n",
    "\n",
    "else:\n",
    "    user_define_init_mat_list = None"
   ]
  },
  {
   "cell_type": "code",
   "execution_count": null,
   "metadata": {},
   "outputs": [],
   "source": [
    "if data_select == 'color':\n",
    "    eps_list = [0.02, 0.2]\n",
    "elif data_select == 'THINGS':\n",
    "    eps_list = [1, 10]\n",
    "    \n",
    "num_trial = 1\n",
    "\n",
    "config = OptimizationConfig(\n",
<<<<<<< HEAD
    "    ### Set the range of epsilon\n",
    "    # set only the minimum value and maximum value for 'tpe' sampler\n",
    "    # for 'grid' or 'random' sampler, you can also set the step size\n",
    "    eps_list = eps_list,\n",
    "    num_trial = num_trial, # set the number of trials, i.e., the number of epsilon values evaluated in optimization. default : 20\n",
    "    eps_log = True, # whether epsilon is sampled at log scale or not\n",
    "    sinkhorn_method='sinkhorn_log', # please choose the method of sinkhorn implemented by POT (URL : https://pythonot.github.io/gen_modules/ot.bregman.html#id87). For using GPU, \"sinkhorn_log\" is recommended.\n",
=======
    "    \n",
    "    eps_list = eps_list_tutorial, # [1, 10] for THINGS data, [0.02, 0.2] for colors data\n",
    "    eps_log = eps_log, # whether epsilon is sampled at log scale or not\n",
    "    num_trial = num_trial, # set the number of trials, i.e., the number of epsilon values evaluated in optimization. default : 4\n",
    "    sinkhorn_method='sinkhorn', # please choose the method of sinkhorn implemented by POT (URL : https://pythonot.github.io/gen_modules/ot.bregman.html#id87). For using GPU, \"sinkhorn_log\" is recommended.\n",
>>>>>>> 0438b822
    "    \n",
    "    ### Set the device ('cuda' or 'cpu') and variable type ('torch' or 'numpy')\n",
    "    to_types = 'torch', # user can choose \"numpy\" or \"torch\". please set \"torch\" if one wants to use GPU.\n",
    "    device = 'cuda', # \"cuda\" or \"cpu\"; for numpy, only \"cpu\" can be used. \n",
    "    data_type = \"double\", # user can define the dtypes both for numpy and torch, \"float(=float32)\" or \"double(=float64)\". For using GPU with \"sinkhorn\", double is storongly recommended.\n",
    "    \n",
    "    ### Parallel Computation (requires n_jobs > 1, available both for numpy and torch)\n",
<<<<<<< HEAD
    "    n_jobs = 4, # n_jobs : the number of worker to compute. if n_jobs = 1, normal computation will start. \n",
    "    parallel_method = \"multiprocess\", # \"multiprocess\" or \"multithread\". Default is \"multithread\".\n",
    "    multi_gpu = True, # This parameter is only for \"torch\". # \"True\" : all the GPU installed in your environment, \"list (e.g.[0,2,3])\"\" : cuda:0,2,3, and \"False\" : single gpu (or cpu for numpy) will use.\n",
    "    \n",
    "    ### Set the database URL to store the optimization results (either PyMySQL or SQLite. For using PyMySQL, some additional setting beforehand will be needed).  \n",
    "    # To use remote databases, you need to start the database server beforehand. For detailed instruction, please refer to the Optuna official tutorial:  \n",
    "    # https://optuna.readthedocs.io/en/stable/tutorial/10_key_features/004_distributed.html  \n",
=======
    "    n_jobs = 3, # n_jobs : the number of worker to compute. if n_jobs = 1, normal computation will start. \"Multithread\" is used for Parallel computation.\n",
    "    multi_gpu = True, # This parameter is only for \"torch\". # \"True\" : all the GPU installed in your environment are used, \"list (e.g.[0,2,3])\"\" : cuda:0,2,3, and \"False\" : single gpu (or cpu for numpy) will use.\n",
>>>>>>> 0438b822
    "    \n",
    "    ### Set the db_params to create database URL to store the optimization results (either PyMySQL or SQLite. For using PyMySQL, some additional setting beforehand will be needed).  \n",
    "    # The database URL in sqlalchemy is like \"dialect+driver://username:password@host:port/database\". See the following page for details. https://docs.sqlalchemy.org/en/20/core/engines.html\n",
    "    # If you want to use SQLite, it's enough to set \"db_params={\"drivername\": \"sqlite\"}\".\n",
    "    # This package generates 1 database per each study.\n",
    "\n",
    "    db_params={\"drivername\": \"sqlite\"},\n",
    "    # db_params={\"drivername\": \"mysql+pymysql\", \"username\": \"root\", \"password\": \"****\", \"host\": \"localhost\"},\n",
    "    \n",
    "    ### Set the parameters for optimization\n",
    "    # 'uniform': uniform matrix, 'diag': diagonal matrix', random': random matrix, 'permutation': permutation matrix\n",
    "    init_mat_plan = init_mat_plan,\n",
    "    \n",
    "    user_define_init_mat_list = user_define_init_mat_list,\n",
    "    \n",
    "    ### Set the parameters for optimization\n",
    "    # n_iter : the number of random initial matrices for 'random' or 'permutation' options：default: 1\n",
    "    # max_iter : the maximum number of iteration for GW optimization: default: 200\n",
    "    n_iter = 2,\n",
    "    max_iter = 200,\n",
    "    \n",
    "    ### folder or file name when saving the result\n",
    "    # The ptimization results are saved in the folder named \"config.data_name\" + \"representations.name\" vs \"representation.name\".  \n",
    "    # If you want to change the name of the saved folder, please make changes to \"config.data_name\" and \"representations.name\".\n",
    "    data_name = data_select, # Please rewrite this name if users want to use their own data.\n",
    "    \n",
    "    ### choose sampler implemented by Optuna\n",
    "    # 1. 'random': randomly select epsilon between the range of epsilon\n",
    "    # 2. 'grid': grid search between the range of epsilon\n",
    "    # 3. 'tpe': Bayesian sampling\n",
    "    sampler_name = 'tpe',\n",
    "    \n",
    "    ### choose pruner\n",
    "    # 1. 'median': Pruning if the score is below the past median at a certain point in time  \n",
    "    #     n_startup_trials: Do not activate the pruner until this number of trials has finished  \n",
    "    #     n_warmup_steps: Do not activate the pruner for each trial below this step  \n",
    "        \n",
    "    # 2. 'hyperband': Use multiple SuccessiveHalvingPrunerd that gradually longer pruning decision periods and that gradually stricter criteria  \n",
    "    #     min_resource: Do not activate the pruner for each trial below this step  \n",
    "    #     reduction_factor: How often to check for pruning. Smaller values result in more frequent pruning checks. Between 2 to 6.  \n",
    "        \n",
    "    # 3. 'nop': no pruning\n",
    "    pruner_name = 'hyperband',\n",
    "    pruner_params = {'n_startup_trials': 1, \n",
    "                     'n_warmup_steps': 2, \n",
    "                     'min_resource': 2, \n",
    "                     'reduction_factor' : 3\n",
    "                    },\n",
    ")"
   ]
  },
  {
   "attachments": {},
   "cell_type": "markdown",
   "metadata": {},
   "source": [
    "## VisualizationConfig\n",
    "You can set the parameters for the visualization of the matrices or the embeddings.\n",
    "\n",
    "Here, we aim to introduce all the parameters that will be used for this instance, keeping in mind that some of them may be modified later for each dataset.\n",
    "\n",
    "Please keep in mind you can also get the raw results data if you want to make the figures by yourself.  "
   ]
  },
  {
   "cell_type": "code",
   "execution_count": null,
   "metadata": {},
   "outputs": [],
   "source": [
    "visualization_config = VisualizationConfig(\n",
    "    ### Please set the parameters below that can be used in \"mttplotlib.pyplot\"\n",
    "    figsize=(8, 6), \n",
    "    title_size = 15, \n",
    "    cmap = 'cividis',\n",
    "    cbar_ticks_size=20,\n",
    "    ticks_size=5,\n",
    "    xticks_rotation=90,\n",
    "    yticks_rotation=0,\n",
    "    legend_size=5,\n",
    "    xlabel=None,\n",
    "    xlabel_size=15,\n",
    "    ylabel=None,\n",
    "    ylabel_size=15,\n",
    "    zlabel=None,\n",
    "    zlabel_size=15,\n",
    "    color_labels=None,\n",
    "    color_hue=None,\n",
    "    markers_list=None,\n",
    "    marker_size=30,\n",
    "    \n",
    "    ### Set the parameters for showing the boundary of the coarce category labels if the dataset have them. If not, please set draw_category_line = False.\n",
    "    draw_category_line=True,\n",
    "    category_line_color='C2',\n",
    "    category_line_alpha=0.2,\n",
    "    category_line_style='dashed',\n",
    "    \n",
    "    ### If you want to save the figure only, but don't show them, please set show_figure = False.\n",
    "    show_figure = True,\n",
    ")"
   ]
  },
  {
   "attachments": {},
   "cell_type": "markdown",
   "metadata": {},
   "source": [
    "## Step 3 : Unsupervised alignment between Representations\n",
    "\"AlignRepresentations\" is the class for performing the unsupervised alignment among the instanses of \"Representation\".  \n",
    "This class has methods for Representation Similarity Analysis (RSA), Gromov-Wasserstein (GW) alignment, and the evaluation of the GW alignment.  \n",
    "\n",
    "By default, the instance applis GW alignment to all pairs in the `representations` defined at the begining of this notebook.   \n",
    "If you want to limit the pairs to which GW alignment is applied, please set “AlignRepresentations.pair_number_list”. (e.g. pair_number_list = [[0, 1], [0, 2]])"
   ]
  },
  {
   "cell_type": "code",
   "execution_count": null,
   "metadata": {},
   "outputs": [],
   "source": [
    "# Create an \"AlignRepresentations\" instance\n",
    "align_representation = AlignRepresentations(\n",
    "    representations_list=representations,\n",
    "    pair_number_list=\"all\", # If you want to limit the pairs to which GW alignment is applied, please set “AlignRepresentations.pair_number_list”. (e.g. pair_number_list = [[0, 1], [0, 2]])\n",
    "    histogram_matching=False,\n",
    "    config=config,\n",
    "    metric=\"cosine\", # The metric for computing the distance between the embeddings. Please set the metric tha can be used in \"scipy.spatical.distance.cdist()\".\n",
    ")"
   ]
  },
  {
   "attachments": {},
   "cell_type": "markdown",
   "metadata": {},
   "source": [
    "## Show dissimilarity matrices"
   ]
  },
  {
   "cell_type": "code",
   "execution_count": null,
   "metadata": {},
   "outputs": [],
   "source": [
    "## Dataset No.1 : color \n",
    "if data_select == \"color\":\n",
    "    sim_mat_format = \"default\"\n",
    "    visualize_config = VisualizationConfig(figsize=(8, 6), title_size = 15)\n",
    "    visualize_hist = VisualizationConfig(figsize=(8, 6), cmap='C0')\n",
    "    sim_mat = align_representation.show_sim_mat(\n",
    "        sim_mat_format = sim_mat_format, \n",
<<<<<<< HEAD
    "        visualization_config = visualize_matrix,\n",
=======
    "        visualization_config = visualize_config,\n",
    "        visualization_config_hist = visualize_hist,\n",
>>>>>>> 0438b822
    "        show_distribution=False,\n",
    "    )"
   ]
  },
  {
   "cell_type": "code",
   "execution_count": null,
   "metadata": {},
   "outputs": [],
   "source": [
    "## Dataset No.2 : THINGS\n",
    "if data_select == \"THINGS\":\n",
    "    sim_mat_format = \"sorted\"\n",
    "    visualize_config = VisualizationConfig(\n",
    "        figsize=(8, 6), \n",
    "        title_size = 15, \n",
    "        cmap = 'Blues',\n",
    "        cbar_ticks_size=20,\n",
    "        \n",
    "        draw_category_line=True,\n",
    "        category_line_color='C4',\n",
    "        category_line_alpha=0.5,\n",
    "        category_line_style='dashed',\n",
    "       \n",
    "        )\n",
    "    \n",
    "    visualize_hist = VisualizationConfig(figsize=(8, 6), cmap='C0')\n",
    "    \n",
    "    sim_mat = align_representation.show_sim_mat(\n",
    "        sim_mat_format=sim_mat_format, \n",
    "        visualization_config=visualize_config,\n",
    "        visualization_config_hist=visualize_hist,\n",
    "        fig_dir=None,\n",
    "        show_distribution=False,\n",
    "        ticks='category'\n",
    "    )"
   ]
  },
  {
   "attachments": {},
   "cell_type": "markdown",
   "metadata": {},
   "source": [
    "## Reperesentation Similarity Aanalysis (RSA)"
   ]
  },
  {
   "cell_type": "code",
   "execution_count": null,
   "metadata": {},
   "outputs": [],
   "source": [
    "### parameters for computing RSA\n",
    "# metric = \"pearson\" or \"spearman\" by scipy.stats\n",
    "# method = \"normal\" or \"all\"\n",
    "#     \"normal\" : perform RSA with the upper-triangle matrix of sim_mat\n",
    "#     \"all\" : perform RSA with the full matrix of sim_mat\n",
    "align_representation.RSA_get_corr(metric = \"pearson\", method = 'all')"
   ]
  },
  {
   "attachments": {},
   "cell_type": "markdown",
   "metadata": {},
   "source": [
    "## Perform GW Alignment\n",
    "The optimization results are saved in the folder named \"config.data_name\" + \"representations.name\" vs \"representation.name\".  \n",
    "If you want to change the name of the saved folder, please make changes to \"config.data_name\" and \"representations.name\" (or change the \"filename\" in the code block below)."
   ]
  },
  {
   "cell_type": "code",
   "execution_count": null,
   "metadata": {},
   "outputs": [],
   "source": [
<<<<<<< HEAD
    "compute_OT = True # If the computation was done and no need for, turn \"compute_OT\" False, then OT plans calculated before is loaded.\n",
=======
    "# If the computation has been completed and there is no need to recompute, set \"compute_OT\" to False. In this case, the previously calculated OT plans will be loaded.\n",
    "# If users want to compare both numpy and torch, \"compute_OT\" needs to be True (e.g. an expected case is that users wants to change the \"to_types\" once after the computation is finished)\n",
    "compute_OT = False\n",
    "\n",
    "### If the previous optimization data exists, you can delete it.\n",
    "# If you are attempting the same optimization with a different epsilon search space (eps_list), it is recommended to delete the previous results.\n",
    "# Setting delete_results=True will delete both the database and the directory where the results of the previous optimization are stored.\n",
    "# This function only works when n_job = 1, all the computed results exist, and \"compute_OT\" is set to False.\n",
    "# The code will prompt for confirmation before deleting all the results.\n",
    "delete_results = True\n",
    "\n",
    "### If user wants to specify a different eps range in some certain pairs, you can make an dict of eps list for them. Other pairs will use the range defined in \"config\".\n",
    "# If there is no pair to have their specific eps range, please set the pair_eps_range = {} or None. Then, the eps range which user defined in \"config\" will be used for each pair.\n",
    "# example : pair_eps_list = {\"Group1_vs_Group2\":[10, 100]} -> the pair named \"Group1_vs_Group2\" will use the eps range ([10, 100]). eps_log in \"config\" will be applied\n",
    "# caucation!! : please use \"_vs_\" between the representations' names.\n",
    "pair_eps_list = {\"Group1_vs_Group2\":[5, 20]}"
   ]
  },
  {
   "cell_type": "code",
   "execution_count": null,
   "metadata": {},
   "outputs": [],
   "source": [
    "results_dir = \"../results\" # results will be saved in this folder\n",
>>>>>>> 0438b822
    "\n",
    "if data_select == \"THINGS\":\n",
    "    sim_mat_format = \"sorted\" # \"sorted\" : the rows and columns of the OT plans are sorted by the coarce categories. If there is no need for sorting, set it to \"default\".\n",
    "    visualize_config = VisualizationConfig(\n",
    "        figsize=(8, 6), \n",
    "        title_size=15,\n",
    "        cbar_ticks_size=15,\n",
    "        draw_category_line=True,\n",
    "        category_line_color='C2',\n",
    "        category_line_alpha=0.2,\n",
    "        category_line_style='dashed',\n",
    "    )\n",
    "\n",
    "    ot_list = align_representation.gw_alignment(\n",
    "        results_dir = results_dir, \n",
    "        pair_eps_list = pair_eps_list,\n",
    "        compute_OT = compute_OT,\n",
    "        delete_results = delete_results,\n",
    "        \n",
    "        ## return_data : If True, the \"OT_format\" data will be returned in `ot_list`.\n",
    "        return_data = False,\n",
    "        return_figure = True,\n",
    "        \n",
    "        OT_format = sim_mat_format,\n",
    "        visualization_config = visualize_config,\n",
    "        \n",
    "        ## show_log : if True, this will show the figures how the GWD was optimized.\n",
    "        show_log=False, \n",
    "        \n",
    "        ## fig_dir : you can define the path to which you save the figures (.png). If None, the figures will be saved in the same subfolder in \"results_dir\"\n",
    "        fig_dir=None,\n",
    "        \n",
    "        ## ticks : you can use \"objects\" or \"category\" or \"None\"\n",
    "        ticks='category', \n",
    "        \n",
    "        ## filename : default is None. If None, the database name and folder name to save the results will automatically made. \n",
    "        filename=None, \n",
    "        save_dataframe=False,\n",
    "        \n",
    "        ## change_sampler_seed : If True, the random seed will be changed for each pair, else, the same seed defined in the next parameter will be used.  Default is False.\n",
    "        change_sampler_seed=True, \n",
    "        \n",
    "        ## fix_sampler_seed : this seed is used mainly for random sampler and TPE samapler. you can set any int (>= 0) value for sampler's seed. Default is 42.\n",
    "        fix_sampler_seed = 42, \n",
    "        \n",
    "        ## parallel_method : user can change the way of parallel computation, \"multiprocess\" or \"multithread\".\n",
    "        # \"multithread\" may be effective for most case, please choose the best one for user's environment.\n",
    "        parallel_method=\"multithread\",\n",
    "    )\n",
    "\n",
    "if data_select == \"color\":\n",
    "    visualize_config = VisualizationConfig(figsize=(10, 10), title_size = 15, show_figure=True)\n",
    "\n",
    "    align_representation.gw_alignment(\n",
    "        results_dir = results_dir,\n",
    "        compute_OT = compute_OT,\n",
    "        delete_results = delete_results,\n",
    "        return_data = False,\n",
    "        return_figure = True,\n",
    "        OT_format = sim_mat_format, # \"default\"\n",
    "        visualization_config = visualize_config,\n",
    "    )"
   ]
  },
  {
   "cell_type": "code",
   "execution_count": null,
   "metadata": {},
   "outputs": [],
   "source": [
    "## Show how the GWD was optimized\n",
    "#  show both the relationships between epsilons and GWD, and between accuracy and GWD\n",
    "visualize_config = VisualizationConfig(figsize=(8,6), cmap='C0', show_figure=False)\n",
    "align_representation.show_optimization_log(\n",
    "    results_dir=\"../results\",\n",
    "    filename=None,\n",
    "    fig_dir=None,\n",
    "    visualization_config=visualize_config,\n",
    ") "
   ]
  },
  {
   "attachments": {},
   "cell_type": "markdown",
   "metadata": {},
   "source": [
    "# Step 4: Evaluation"
   ]
  },
  {
   "attachments": {},
   "cell_type": "markdown",
   "metadata": {},
   "source": [
    "## Evaluation of the accuracy of the unsupervised alignment\n",
    "There are two ways to evaluate the accuracy.  \n",
    "1. Calculate the accuracy based on the OT plan. \n",
    "- For using this method, please set the parameter `eval_type = \"ot_plan\"` in \"calc_accuracy()\".\n",
    "  \n",
    "2. Calculate the matching rate based on the k-nearest neighbors of the embeddings.\n",
    "-  For using this method, please set the parameter `eval_type = \"k_nearest\"` in \"calc_accuracy()\".\n",
    "\n",
    "For both cases, the accuracy evaluation criterion can be adjusted by considering \"top k\".  \n",
    "By setting \"top_k_list\", you can observe how the accuracy increases as the criterion is relaxed."
   ]
  },
  {
   "cell_type": "code",
   "execution_count": null,
   "metadata": {},
   "outputs": [],
   "source": [
    "## Calculate the accuracy based on the OT plan. \n",
    "align_representation.calc_accuracy(top_k_list = [1, 5, 10], eval_type = \"ot_plan\")\n",
    "align_representation.plot_accuracy(eval_type = \"ot_plan\", scatter = True)\n",
    "\n",
    "top_k_accuracy = align_representation.top_k_accuracy # you can get the dataframe directly "
   ]
  },
  {
   "cell_type": "code",
   "execution_count": null,
   "metadata": {},
   "outputs": [],
   "source": [
    "## Calculate the matching rate based on the k-nearest neighbors of the embeddings.\n",
    "align_representation.calc_accuracy(top_k_list = [1, 5, 10], eval_type = \"k_nearest\")\n",
    "align_representation.plot_accuracy(eval_type = \"k_nearest\", scatter = True)\n",
    "\n",
    "k_nearest_matching_rate = align_representation.k_nearest_matching_rate # you can get the dataframe directly "
   ]
  },
  {
   "cell_type": "code",
   "execution_count": null,
   "metadata": {},
   "outputs": [],
   "source": [
    "## Calclate the category level accuracy\n",
    "\n",
    "# If the data has the coarse category labels, you can observe the category level accuracy.\n",
    "# This accuracy is calculated based on the OT plan.\n",
    "if data_select == \"THINGS\":\n",
    "    align_representation.calc_accuracy(top_k_list = [1, 5, 10], eval_type = \"category\", category_mat=category_mat)\n",
    "    align_representation.plot_accuracy(eval_type = \"category\", scatter = True)\n",
    "\n",
    "    category_level_accuracy = align_representation.category_level_accuracy # you can get the dataframe directly "
   ]
  },
  {
   "attachments": {},
   "cell_type": "markdown",
   "metadata": {},
   "source": [
    "## Visualize the aligned embeddings\n",
    "Using optimized transportation plans, you can align the embeddings of each representation to a shared space in an unsupervised manner.  \n",
    "The `\"pivot\"` refers to the target embeddings space to which the other embeddings will be aligned.   \n",
    "You have the option to designate the `\"pivot\"` as one of the representations or the barycenter.  \n",
    "Please ensure that 'pair_number_list' includes all pairs between the pivot and the other Representations.  \n",
    "\n",
    "If you wish to utilize the barycenter, please make use of the method `AlignRepresentation.barycenter_alignment()`.  \n",
    "You can use it in the same manner as you did with `AlignRepresentation.gw_alignment()`."
   ]
  },
  {
   "cell_type": "code",
   "execution_count": null,
   "metadata": {},
   "outputs": [],
   "source": [
    "# Set color labels and coarse category labels if exist.\n",
    "# If there are a large number of objects within each group, such as in the case of THINGS data, visualizing all the points may not be meaningful. \n",
    "# In such cases, it is necessary to specify specific coarse category labels that you would like to visualize.\n",
    "if data_select == \"THINGS\":\n",
    "    category_name_list = [\"bird\", \"insect\", \"plant\", \"clothing\",  \"furniture\", \"fruit\", \"drink\", \"vehicle\"] # please specify the categories that you would like to visualize.\n",
    "    category_mat = pd.read_csv(\"../data/category_mat_manual_preprocessed.csv\", sep = \",\", index_col = 0)   \n",
    "    object_labels, category_idx_list, num_category_list, category_name_list = get_category_data(category_mat, category_name_list, show_numbers = True)  \n",
    "    \n",
    "    visualization_embedding = VisualizationConfig(\n",
    "        figsize=(8, 8), \n",
    "        xlabel=\"PC1\",\n",
    "        ylabel=\"PC2\", \n",
    "        zlabel=\"PC3\", \n",
    "        marker_size=6,\n",
    "        legend_size=10\n",
    "    )\n",
    "    \n",
    "    align_representation.visualize_embedding(\n",
    "        dim=3,  # the dimensionality of the space the points are embedded in. You can choose either 2 or 3.\n",
    "        pivot=0, # the number of one of the representations or the \"barycenter\".\n",
    "        visualization_config=visualization_embedding,\n",
    "        category_name_list=category_name_list, \n",
    "        category_idx_list=category_idx_list, \n",
    "        num_category_list=num_category_list,\n",
    "    )"
   ]
  },
  {
   "cell_type": "code",
   "execution_count": null,
   "metadata": {},
   "outputs": [],
   "source": [
    "if data_select == 'color':\n",
    "    file_path = \"../data/color_dict.csv\"\n",
    "    data_color = pd.read_csv(file_path)\n",
    "    color_labels = data_color.columns.values # Set color labels if exist\n",
    "    \n",
    "    visualization_embedding = VisualizationConfig(\n",
    "        color_labels=color_labels, # If there is no specific color labels, please set it to \"None\". Color labels will be automatically generated in that case. \n",
    "        color_hue=None, # If \"color_labels=None\", you have the option to choose the color hue as either \"cool\", \"warm\", or \"None\".\n",
    "        figsize=(9, 9), \n",
    "        xlabel=\"PC1\", \n",
    "        ylabel=\"PC2\",\n",
    "        zlabel=\"PC3\", \n",
    "        legend_size=10\n",
    "    )\n",
    "    \n",
    "    align_representation.visualize_embedding(\n",
    "        dim=3, # the dimensionality of the space the points are embedded in. You can choose either 2 or 3.\n",
    "        pivot=0, # the number of one of the representations or the \"barycenter\".\n",
    "        visualization_config=visualization_embedding\n",
    "    )"
   ]
  },
  {
   "attachments": {},
   "cell_type": "markdown",
   "metadata": {},
   "source": [
    " ## Delete Results\n",
    "\n",
    "If you want to delete both the directory and the database where the calculation results are stored all at once, you can use drop_gw_alignment_files.  \n",
    "Please be very careful because this operation is irreversible."
   ]
  },
  {
   "cell_type": "code",
   "execution_count": null,
   "metadata": {},
   "outputs": [],
   "source": [
    "# align_representation.drop_gw_alignment_files(drop_all=True)"
   ]
  },
  {
   "cell_type": "code",
   "execution_count": null,
   "metadata": {},
   "outputs": [],
   "source": []
  }
 ],
 "metadata": {
  "kernelspec": {
   "display_name": "base",
   "language": "python",
   "name": "python3"
  },
  "language_info": {
   "codemirror_mode": {
    "name": "ipython",
    "version": 3
   },
   "file_extension": ".py",
   "mimetype": "text/x-python",
   "name": "python",
   "nbconvert_exporter": "python",
   "pygments_lexer": "ipython3",
   "version": "3.10.1"
  },
  "orig_nbformat": 4
 },
 "nbformat": 4,
 "nbformat_minor": 2
}<|MERGE_RESOLUTION|>--- conflicted
+++ resolved
@@ -53,12 +53,8 @@
     "representations = list()\n",
     "\n",
     "# select data\n",
-<<<<<<< HEAD
-    "data_select = \"color\""
-=======
     "# data_select = \"color\"\n",
     "data_select = \"THINGS\""
->>>>>>> 0438b822
    ]
   },
   {
@@ -90,19 +86,6 @@
     "        sim_mat = sim_mat_list[i] # the dissimilarity matrix of the i-th group\n",
     "        # make an instance \"Representation\" with settings \n",
     "        representation = Representation(\n",
-<<<<<<< HEAD
-    "            name = name, \n",
-    "            metric = metric,\n",
-    "            sim_mat = sim_mat,  #: np.ndarray\n",
-    "            embedding = None,   #: np.ndarray \n",
-    "            get_embedding = True, # Default is False.\n",
-    "            MDS_dim = 3, # used for visualization\n",
-    "            object_labels = None,\n",
-    "            category_name_list = None,\n",
-    "            num_category_list = None,\n",
-    "            category_idx_list = None,\n",
-    "            func_for_sort_sim_mat = None,\n",
-=======
     "            name=name, \n",
     "            metric=metric,\n",
     "            sim_mat=sim_mat,  #: np.ndarray\n",
@@ -114,7 +97,6 @@
     "            num_category_list=None,\n",
     "            category_idx_list=None,\n",
     "            func_for_sort_sim_mat=None,\n",
->>>>>>> 0438b822
     "       ) \n",
     "        representations.append(representation)"
    ]
@@ -253,21 +235,11 @@
     "num_trial = 1\n",
     "\n",
     "config = OptimizationConfig(\n",
-<<<<<<< HEAD
-    "    ### Set the range of epsilon\n",
-    "    # set only the minimum value and maximum value for 'tpe' sampler\n",
-    "    # for 'grid' or 'random' sampler, you can also set the step size\n",
-    "    eps_list = eps_list,\n",
-    "    num_trial = num_trial, # set the number of trials, i.e., the number of epsilon values evaluated in optimization. default : 20\n",
-    "    eps_log = True, # whether epsilon is sampled at log scale or not\n",
-    "    sinkhorn_method='sinkhorn_log', # please choose the method of sinkhorn implemented by POT (URL : https://pythonot.github.io/gen_modules/ot.bregman.html#id87). For using GPU, \"sinkhorn_log\" is recommended.\n",
-=======
     "    \n",
     "    eps_list = eps_list_tutorial, # [1, 10] for THINGS data, [0.02, 0.2] for colors data\n",
     "    eps_log = eps_log, # whether epsilon is sampled at log scale or not\n",
     "    num_trial = num_trial, # set the number of trials, i.e., the number of epsilon values evaluated in optimization. default : 4\n",
     "    sinkhorn_method='sinkhorn', # please choose the method of sinkhorn implemented by POT (URL : https://pythonot.github.io/gen_modules/ot.bregman.html#id87). For using GPU, \"sinkhorn_log\" is recommended.\n",
->>>>>>> 0438b822
     "    \n",
     "    ### Set the device ('cuda' or 'cpu') and variable type ('torch' or 'numpy')\n",
     "    to_types = 'torch', # user can choose \"numpy\" or \"torch\". please set \"torch\" if one wants to use GPU.\n",
@@ -275,18 +247,8 @@
     "    data_type = \"double\", # user can define the dtypes both for numpy and torch, \"float(=float32)\" or \"double(=float64)\". For using GPU with \"sinkhorn\", double is storongly recommended.\n",
     "    \n",
     "    ### Parallel Computation (requires n_jobs > 1, available both for numpy and torch)\n",
-<<<<<<< HEAD
-    "    n_jobs = 4, # n_jobs : the number of worker to compute. if n_jobs = 1, normal computation will start. \n",
-    "    parallel_method = \"multiprocess\", # \"multiprocess\" or \"multithread\". Default is \"multithread\".\n",
-    "    multi_gpu = True, # This parameter is only for \"torch\". # \"True\" : all the GPU installed in your environment, \"list (e.g.[0,2,3])\"\" : cuda:0,2,3, and \"False\" : single gpu (or cpu for numpy) will use.\n",
-    "    \n",
-    "    ### Set the database URL to store the optimization results (either PyMySQL or SQLite. For using PyMySQL, some additional setting beforehand will be needed).  \n",
-    "    # To use remote databases, you need to start the database server beforehand. For detailed instruction, please refer to the Optuna official tutorial:  \n",
-    "    # https://optuna.readthedocs.io/en/stable/tutorial/10_key_features/004_distributed.html  \n",
-=======
     "    n_jobs = 3, # n_jobs : the number of worker to compute. if n_jobs = 1, normal computation will start. \"Multithread\" is used for Parallel computation.\n",
     "    multi_gpu = True, # This parameter is only for \"torch\". # \"True\" : all the GPU installed in your environment are used, \"list (e.g.[0,2,3])\"\" : cuda:0,2,3, and \"False\" : single gpu (or cpu for numpy) will use.\n",
->>>>>>> 0438b822
     "    \n",
     "    ### Set the db_params to create database URL to store the optimization results (either PyMySQL or SQLite. For using PyMySQL, some additional setting beforehand will be needed).  \n",
     "    # The database URL in sqlalchemy is like \"dialect+driver://username:password@host:port/database\". See the following page for details. https://docs.sqlalchemy.org/en/20/core/engines.html\n",
@@ -439,12 +401,8 @@
     "    visualize_hist = VisualizationConfig(figsize=(8, 6), cmap='C0')\n",
     "    sim_mat = align_representation.show_sim_mat(\n",
     "        sim_mat_format = sim_mat_format, \n",
-<<<<<<< HEAD
-    "        visualization_config = visualize_matrix,\n",
-=======
     "        visualization_config = visualize_config,\n",
     "        visualization_config_hist = visualize_hist,\n",
->>>>>>> 0438b822
     "        show_distribution=False,\n",
     "    )"
    ]
@@ -521,9 +479,6 @@
    "metadata": {},
    "outputs": [],
    "source": [
-<<<<<<< HEAD
-    "compute_OT = True # If the computation was done and no need for, turn \"compute_OT\" False, then OT plans calculated before is loaded.\n",
-=======
     "# If the computation has been completed and there is no need to recompute, set \"compute_OT\" to False. In this case, the previously calculated OT plans will be loaded.\n",
     "# If users want to compare both numpy and torch, \"compute_OT\" needs to be True (e.g. an expected case is that users wants to change the \"to_types\" once after the computation is finished)\n",
     "compute_OT = False\n",
@@ -549,7 +504,6 @@
    "outputs": [],
    "source": [
     "results_dir = \"../results\" # results will be saved in this folder\n",
->>>>>>> 0438b822
     "\n",
     "if data_select == \"THINGS\":\n",
     "    sim_mat_format = \"sorted\" # \"sorted\" : the rows and columns of the OT plans are sorted by the coarce categories. If there is no need for sorting, set it to \"default\".\n",
