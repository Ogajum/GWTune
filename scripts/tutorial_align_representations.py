--- conflicted
+++ resolved
@@ -76,11 +76,7 @@
 align_representation = Align_Representations(representations_list = representations, config = config)
 
 # RSA
-<<<<<<< HEAD
-align_representation.show_sim_mat(fig_dir = "../figures")
-=======
 align_representation.show_sim_mat()#fig_dir = "../figures")
->>>>>>> 9b484df9
 align_representation.RSA_get_corr()
 
 #%%
@@ -88,19 +84,11 @@
 GW alignment
 '''
 ## If no need for computation, turn load_OT True, then OT plans calculated before is loaded.
-<<<<<<< HEAD
 align_representation.gw_alignment(load_OT = True, fig_dir = "../figures")
 
 ## Calculate the accuracy of the optimized OT matrix
 align_representation.calc_accuracy(top_k_list = [1, 5, 10], eval_type = "ot_plan")
-align_representation.plot_accuracy(eval_type = "ot_plan", scatter = True, fig_dir = "../figures") # If scatter is True, the scatter plot is employed.
-=======
-align_representation.gw_alignment(pairnumber_list = "all", load_OT = False)#, fig_dir = "../figures")
-
-## Calculate the accuracy of the optimized OT matrix
-align_representation.calc_accuracy(top_k_list = [1, 5, 10], eval_type = "ot_plan")
 align_representation.plot_accuracy(eval_type = "ot_plan", scatter = True)
->>>>>>> 9b484df9
 
 ## Calclate the category level accuracy
 align_representation.calc_category_level_accuracy()
@@ -109,14 +97,9 @@
 Align embeddings with OT plans
 '''
 ## Calculate the matching rate of k-nearest neighbors of embeddings
-<<<<<<< HEAD
-align_representation.calc_accuracy(top_k_list = [1, 5, 10], eval_type = "k_nearest")
-align_representation.plot_accuracy(eval_type = "k_nearest", scatter = True, fig_dir = "../figures")
-=======
 ## Matching rate of k-nearest neighbors 
 align_representation.calc_accuracy(top_k_list = [1, 5, 10], eval_type = "k_nearest")
 align_representation.plot_accuracy(eval_type = "k_nearest", scatter = True)
->>>>>>> 9b484df9
 
 '''
 Visualize the aligned embeddings
