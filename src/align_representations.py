# %%
import itertools
from pathlib import Path
import os
import sys
import shutil
import warnings
from concurrent.futures import ProcessPoolExecutor, ThreadPoolExecutor, as_completed
from typing import List, Union, Optional

import matplotlib.pyplot as plt
import numpy as np
import ot
import pandas as pd
import seaborn as sns
import torch
from scipy.spatial import distance
from scipy.stats import pearsonr, spearmanr
from sklearn import manifold
from sqlalchemy import create_engine, URL
from sqlalchemy_utils import create_database, database_exists, drop_database
import glob

sys.path.append(os.path.join(os.path.dirname(__file__), "../"))
from .gw_alignment import GW_Alignment
from .histogram_matching import SimpleHistogramMatching
from .utils import gw_optimizer, visualize_functions

# %%
class OptimizationConfig:
    def __init__(
        self,
        eps_list=[1, 10],
        eps_log=True,
        num_trial=4,
        sinkhorn_method='sinkhorn',
        device="cpu",
        to_types="numpy",
        data_type="double",
        n_jobs=1,
        multi_gpu: Union[bool, List[int]] = False,
        db_params={"drivername": "mysql", "username": "root", "password": "", "host": "localhost", "port": 3306},
        init_mat_plan="random",
        user_define_init_mat_list = None,
        n_iter=1,
        max_iter=200,
        data_name="THINGS",
        sampler_name="tpe",
        pruner_name="hyperband",
        pruner_params={"n_startup_trials": 1, "n_warmup_steps": 2, "min_resource": 2, "reduction_factor": 3},
    ) -> None:
        """_summary_

        Args:
            eps_list (list, optional): _description_. Defaults to [1, 10].
            eps_log (bool, optional): _description_. Defaults to True.
            num_trial (int, optional): _description_. Defaults to 4.
            sinkhorn_method (str, optional): _description_. Defaults to 'sinkhorn'.
            device (str, optional): _description_. Defaults to "cpu".
            to_types (str, optional): _description_. Defaults to "numpy".
            data_type (str, optional): _description_. Defaults to "double".
            n_jobs (int, optional): _description_. Defaults to 1.
            multi_gpu (Union[bool, List[int]], optional): _description_. Defaults to False.
            db_params (dict, optional): _description_. Defaults to {"drivername": "mysql", "username": "root", "password": "", "host": "localhost", "port": 3306}.
            init_mat_plan (str, optional): _description_. Defaults to "random".
            n_iter (int, optional): _description_. Defaults to 1.
            max_iter (int, optional): _description_. Defaults to 200.
            data_name (str, optional): _description_. Defaults to "THINGS".
            sampler_name (str, optional): _description_. Defaults to "tpe".
            pruner_name (str, optional): _description_. Defaults to "hyperband".
            pruner_params (dict, optional): _description_. Defaults to {"n_startup_trials": 1, "n_warmup_steps": 2, "min_resource": 2, "reduction_factor": 3}.
            user_define_init_mat_list (_type_, optional): _description_. Defaults to None.
        """
        self.eps_list = eps_list
        self.eps_log = eps_log
        self.num_trial = num_trial
        self.sinkhorn_method = sinkhorn_method

        self.to_types = to_types
        self.data_type = data_type
        self.device = device

        self.n_jobs = n_jobs
        self.multi_gpu = multi_gpu

        self.db_params = db_params

        self.init_mat_plan = init_mat_plan
        self.n_iter = n_iter
        self.max_iter = max_iter

        self.sampler_name = sampler_name
        self.user_define_init_mat_list = user_define_init_mat_list

        self.data_name = data_name

        self.pruner_name = pruner_name
        self.pruner_params = pruner_params

class VisualizationConfig:
    def __init__(
        self,
        show_figure=True,
        figsize=(8, 6),
        cbar_ticks_size=5,
        ticks_size=5,
        xticks_rotation=90,
        yticks_rotation=0,
        title_size=20,
        legend_size=5,
        xlabel=None,
        xlabel_size=15,
        ylabel=None,
        ylabel_size=15,
        zlabel=None,
        zlabel_size=15,
        color_labels=None,
        color_hue=None,
        markers_list=None,
        marker_size=30,
        color = 'C0',
        cmap = 'cividis',
        ot_object_tick=False,
        ot_category_tick=False,
        draw_category_line=False,
        category_line_color='C2',
        category_line_alpha=0.2,
        category_line_style='dashed',
        plot_eps_log=False,
        lim_eps=None,
        lim_gwd=None,
        lim_acc=None,
    ) -> None:

        self.visualization_params = {
            'show_figure':show_figure,
            'figsize': figsize,
            'cbar_ticks_size': cbar_ticks_size,
            'ticks_size': ticks_size,
            'xticks_rotation': xticks_rotation,
            'yticks_rotation': yticks_rotation,
            'title_size': title_size,
            'legend_size': legend_size,
            'xlabel': xlabel,
            'xlabel_size': xlabel_size,
            'ylabel': ylabel,
            'ylabel_size': ylabel_size,
            'zlabel': zlabel,
            'zlabel_size': zlabel_size,
            'color_labels': color_labels,
            'color_hue': color_hue,
            'markers_list': markers_list,
            'marker_size': marker_size,
            'color':color,
            'cmap':cmap,
            'ot_object_tick': ot_object_tick,
            'ot_category_tick': ot_category_tick,
            'draw_category_line': draw_category_line,
            'category_line_color': category_line_color,
            'category_line_alpha': category_line_alpha,
            'category_line_style': category_line_style,
            'plot_eps_log':plot_eps_log,
            'lim_eps':lim_eps,
            'lim_ged':lim_gwd,
            'lim_acc':lim_acc,
        }

    def __call__(self):
        return self.visualization_params

    def set_params(self, **kwargs):
        for key, item in kwargs.items():
            self.visualization_params[key] = item


class Representation:
    """
    A class object that has information of a representation, such as embeddings and similarity matrices
    """

    def __init__(
        self,
        name,
        metric="cosine",
        sim_mat: np.ndarray = None,
        embedding: np.ndarray = None,
        get_embedding=True,
        MDS_dim=3,
        object_labels=None,
        category_name_list=None,
        num_category_list=None,
        category_idx_list=None,
        func_for_sort_sim_mat=None,
    ) -> None:

        # meta data for the representation matrix (dis-similarity matrix).
        self.name = name
        self.metric = metric

        # parameters for label information (e.g. pictures of dog, cat,...) in the dataset for the representation matrix.
        self.object_labels = object_labels
        self.category_name_list = category_name_list
        self.category_idx_list = category_idx_list
        self.num_category_list = num_category_list

        # define the function to sort the representation matrix by the label parameters above (Default is None). Users can define it by themselves.
        self.func_for_sort_sim_mat = func_for_sort_sim_mat

        # computing the representation matrix (or embedding) from embedding (or representation matrix) if sim_mat is None.
        assert (sim_mat is not None) or (embedding is not None), "sim_mat and embedding are None."

        if sim_mat is None:
            assert isinstance(embedding, np.ndarray), "'embedding' needs to be numpy.ndarray. "
            self.embedding = embedding
            self.sim_mat = self._get_sim_mat()
        else:
            assert isinstance(sim_mat, np.ndarray), "'sim_mat' needs to be numpy.ndarray. "
            self.sim_mat = sim_mat

        if embedding is None:
            assert isinstance(sim_mat, np.ndarray), "'sim_mat' needs to be numpy.ndarray. "
            self.sim_mat = sim_mat
            if get_embedding:
                self.embedding = self._get_embedding(dim=MDS_dim)
        else:
            assert isinstance(embedding, np.ndarray), "'embedding' needs to be numpy.ndarray. "
            self.embedding = embedding

        if self.category_idx_list is not None:
            self.sorted_sim_mat = self.func_for_sort_sim_mat(self.sim_mat, category_idx_list=self.category_idx_list)
        else:
            self.sorted_sim_mat = None

    def _get_sim_mat(self):
        if self.metric == "dot":
            metric = "cosine"
        else:
            metric = self.metric

        return distance.cdist(self.embedding, self.embedding, metric=metric)

    def _get_embedding(self, dim):
        MDS_embedding = manifold.MDS(n_components=dim, dissimilarity="precomputed", random_state=0)
        embedding = MDS_embedding.fit_transform(self.sim_mat)
        return embedding

    def show_sim_mat(
        self,
        sim_mat_format="default",
        visualization_config: VisualizationConfig = VisualizationConfig(),
        fig_dir=None,
        ticks=None,
    ):
        """_summary_

        Args:
            sim_mat_format (str, optional): _description_. Defaults to "default".
            visualization_config (VisualizationConfig, optional): _description_. Defaults to VisualizationConfig().
            fig_dir (_type_, optional): _description_. Defaults to None.
            ticks (_type_, optional): _description_. Defaults to None.

        Raises:
            ValueError: _description_
        """

        if fig_dir is not None:
            fig_path = os.path.join(fig_dir, f"RDM_{self.name}")
        else:
            fig_path = None

        if sim_mat_format == "default" or sim_mat_format == "both":
            visualize_functions.show_heatmap(
                self.sim_mat, 
                title=self.name, 
                save_file_name=fig_path, 
                **visualization_config(),
            )

        elif sim_mat_format == "sorted" or sim_mat_format == "both":
            assert self.category_idx_list is not None, "No label info to sort the 'sim_mat'."
            visualize_functions.show_heatmap(
                self.sorted_sim_mat,
                title=self.name + "_sorted",
                save_file_name=fig_path,
                ticks=ticks,
                category_name_list=self.category_name_list,
                num_category_list=self.num_category_list,
                object_labels=self.object_labels,
                **visualization_config(),
            )

        else:
            raise ValueError("sim_mat_format must be either 'default', 'sorted', or 'both'.")

    def show_sim_mat_distribution(self, **kwargs):
        # figsize = kwargs.get('figsize', (4, 3))
        xticks_rotation = kwargs.get("xticks_rotation", 90)
        yticks_rotation = kwargs.get("yticks_rotation", 0)
        title_size = kwargs.get("title_size", 60)
        xlabel_size = kwargs.get("xlabel_size", 40)
        ylabel_size = kwargs.get("ylabel_size", 40)
        cmap = kwargs.get("cmap", "C0")

        lower_triangular = np.tril(self.sim_mat)
        lower_triangular = lower_triangular.flatten()

        plt.figure()
        plt.hist(lower_triangular, bins=100, color=cmap)
        plt.title(f"Distribution of RDM ({self.name})", fontsize=title_size)
        plt.xlabel("RDM value")
        plt.ylabel("Count")
        plt.grid(True)
        plt.show()
        plt.clf()
        plt.close()

    def show_embedding(
        self,
        dim=3,
        visualization_config: VisualizationConfig = VisualizationConfig(),
        category_name_list=None,
        num_category_list=None,
        category_idx_list=None,
        title=None,
        legend=True,
        fig_dir=None,
        fig_name="Aligned_embedding.png",
    ):

        if fig_dir is not None:
            fig_path = os.path.join(fig_dir, fig_name)
        else:
            fig_path = None

        if category_idx_list is None:
            if self.category_idx_list is not None:
                category_name_list = self.category_name_list
                num_category_list = self.num_category_list
                category_idx_list = self.category_idx_list

        visualize_embedding = visualize_functions.VisualizeEmbedding(
            embedding_list=[self.embedding],
            dim=dim,
            category_name_list=category_name_list,
            num_category_list=num_category_list,
            category_idx_list=category_idx_list,
        )

        visualize_embedding.plot_embedding(
            name_list=[self.name], title=title, legend=legend, save_dir=fig_path, **visualization_config()
        )

class PairwiseAnalysis:
    """
    A class object that has methods conducting gw-alignment and corresponding results
    This object has information of a pair of Representations.
    """

    def __init__(
        self, 
        config: OptimizationConfig, 
        source: Representation, 
        target: Representation,
    ) -> None:
        """
        Args:
            config (Optimization_Config) : instance of Optimization_Config
            source (Representation): instance of Representation
            target (Representation): instance of Representation
        """
        self.source = source
        self.target = target
        self.config = config

        self.pair_name = f"{source.name}_vs_{target.name}"

        # assert self.source.sim_mat.shape == self.target.sim_mat.shape, "the shape of sim_mat is not the same."

        assert np.array_equal(
            self.source.num_category_list, self.target.num_category_list
        ), "the label information doesn't seem to be the same."

        assert np.array_equal(
            self.source.object_labels, self.target.object_labels
        ), "the label information doesn't seem to be the same."

    def show_both_sim_mats(self):

        a = self.source.sim_mat
        b = self.target.sim_mat

        plt.figure()
        plt.subplot(121)

        plt.title("source : " + self.source.name)
        plt.imshow(a, cmap=plt.cm.jet)
        plt.colorbar(orientation="horizontal")

        plt.subplot(122)
        plt.title("target : " + self.target.name)
        plt.imshow(b, cmap=plt.cm.jet)
        plt.colorbar(orientation="horizontal")

        plt.tight_layout()
        plt.show()

        a_hist, a_bin = np.histogram(a, bins=100)
        b_hist, b_bin = np.histogram(b, bins=100)

        plt.figure()
        plt.title("histogram, source : " + self.source.name + ", target : " + self.target.name)
        plt.hist(a_bin[:-1], a_bin, weights=a_hist, label=self.source.name, alpha=0.5)
        plt.hist(b_bin[:-1], b_bin, weights=b_hist, label=self.target.name, alpha=0.5)
        plt.grid(True)
        plt.legend(loc="upper left")
        plt.tight_layout()
        plt.show()
        plt.clf()
        plt.close()

    def RSA(self, metric="spearman", method="normal"):
        if method == "normal":
            upper_tri_source = self.source.sim_mat[np.triu_indices(self.source.sim_mat.shape[0], k=1)]
            upper_tri_target = self.target.sim_mat[np.triu_indices(self.target.sim_mat.shape[0], k=1)]

            if metric == "spearman":
                corr, _ = spearmanr(upper_tri_source, upper_tri_target)
            elif metric == "pearson":
                corr, _ = pearsonr(upper_tri_source, upper_tri_target)

        elif method == "all":
            if metric == "spearman":
                corr, _ = spearmanr(self.source.sim_mat.flatten(), self.target.sim_mat.flatten())
            elif metric == "pearson":
                corr, _ = pearsonr(self.source.sim_mat.flatten(), self.target.sim_mat.flatten())

        return corr

    def match_sim_mat_distribution(self, return_data=False):
        """
        Args:
            return_data (bool, optional): _description_. Defaults to False.

        Returns:
            _type_: _description_
        """
        matching = SimpleHistogramMatching(self.source.sim_mat, self.target.sim_mat)

        new_target = matching.simple_histogram_matching()

        if return_data:
            return new_target
        else:
            self.target.sim_mat = new_target

    def run_gw(
        self,
        results_dir,
        eps_list=None,
        compute_OT=False,
        delete_results=False,
        OT_format="default",
        return_data=False,
        return_figure=True,
        visualization_config: VisualizationConfig = VisualizationConfig(),
        show_log=False,
        fig_dir=None,
        ticks=None,
        filename=None,
        save_dataframe=False,
        target_device=None,
        sampler_seed=42,
    ):
        """_summary_

        Args:
            results_dir (_type_): _description_
            compute_OT (bool, optional): _description_. Defaults to False.
            delete_results (bool, optional): _description_. Defaults to False.
            OT_format (str, optional): _description_. Defaults to "default".
            return_data (bool, optional): _description_. Defaults to False.
            return_figure (bool, optional): _description_. Defaults to True.
            visualization_config (VisualizationConfig, optional): _description_. Defaults to VisualizationConfig().
            show_log (bool, optional): _description_. Defaults to False.
            fig_dir (_type_, optional): _description_. Defaults to None.
            ticks (_type_, optional): _description_. Defaults to None.
            filename (_type_, optional): _description_. Defaults to None.
            save_dataframe (bool, optional): _description_. Defaults to False.
            target_device (_type_, optional): _description_. Defaults to None.

        Returns:
            _type_: _description_
        """
        self._save_path_checker(
            results_dir,
            filename,
            compute_OT,
            delete_results=delete_results,
        )

        self.OT, df_trial = self._gw_alignment(
            eps_list,
            compute_OT,
            target_device=target_device,
            sampler_seed=sampler_seed,
        )

        if fig_dir is None:
            fig_dir = self.figure_path

            if not os.path.exists(fig_dir):
                os.makedirs(fig_dir, exist_ok=True)


        OT = self._show_OT(
            title=f"$\Gamma$ ({self.pair_name.replace('_', ' ')})",
            return_data=return_data,
            return_figure=return_figure,
            OT_format=OT_format,
            visualization_config=visualization_config,
            fig_dir=fig_dir,
            ticks=ticks,
        )

        if show_log:
<<<<<<< HEAD
            self.get_optimization_log(
                results_dir, 
                df_trial=df_trial, 
                fig_dir=fig_dir,
                **visualization_config(),
            )
        
=======
            self.get_optimization_log(results_dir, df_trial=df_trial, fig_dir=fig_dir)

>>>>>>> 007eb743
        if save_dataframe:
            df_trial.to_csv(self.save_path + '/' + self.filename + '.csv')

        return OT

    def _save_path_checker(
        self,
        results_dir,
        filename,
        compute_OT,
        delete_results=False,
    ):
        if filename is None:
            filename = self.config.data_name + "_" + self.pair_name

        self.filename = filename

        self.save_path = os.path.join(results_dir, self.config.data_name, filename, self.config.init_mat_plan)

        self.figure_path = os.path.join(self.save_path, 'figure')

        self.data_path = os.path.join(self.save_path, 'data')

        # Generate the URL for the database. Syntax differs for SQLite and others.
        if self.config.db_params["drivername"] == "sqlite":
            self.storage = "sqlite:///" + self.save_path + "/" + filename + "_" + self.config.init_mat_plan + ".db"
        else:
            # self.storage = URL.create(database=filename, **self.config.db_params).render_as_string(hide_password=False)
            self.storage = URL.create(
                database=filename + "_" + self.config.init_mat_plan,
                **self.config.db_params).render_as_string(hide_password=False)

        # Delete the previous results if the flag is True.
        if delete_results:
            if not compute_OT and os.path.exists(self.save_path) and self.config.n_jobs == 1:
                self._confirm_delete()
            else:
                self.delete_prev_results()

    def _confirm_delete(self) -> None:
        while True:
            confirmation = input(
                f"The study, result folder, and database named '{self.filename}' existed in your environment will be deleted.\n \
                 Do you want to execute it? (Y/n)"
            )
            if confirmation == "Y":
               self.delete_prev_results()
            elif confirmation == "n":
                print(f"The study, result folder, and database named '{self.filename}' existed in your environment weren't deleted.")
                break
            else:
                print("Invalid input. Please enter again.")

    def delete_prev_results(self):
        # drop database
        if database_exists(self.storage):
            drop_database(self.storage)
        # delete directory
        if os.path.exists(self.save_path):
            self._delete_directory(self.save_path)

    def _delete_directory(self, save_path):
        for root, dirs, files in os.walk(save_path, topdown=False):
            for name in files:
                file_path = os.path.join(root, name)
                os.remove(file_path)
            for name in dirs:
                dir_path = os.path.join(root, name)
                os.rmdir(dir_path)
        shutil.rmtree(save_path)

    def _gw_alignment(self, eps_list, compute_OT, target_device=None, sampler_seed=42):
        """_summary_

        Args:
            compute_OT (_type_): _description_
            target_device (_type_, optional): _description_. Defaults to None.

        Returns:
            _type_: _description_
        """

        if not os.path.exists(self.save_path):
            if compute_OT == False:
                warnings.simplefilter("always")
                warnings.warn(
                    "compute_OT is False, but this computing is running for the first time in the 'results_dir'.",
                    UserWarning
                )
                warnings.simplefilter("ignore")

            compute_OT = True

        study = self._run_optimization(
            eps_list = eps_list,
            compute_OT = compute_OT,
            target_device = target_device,
            sampler_seed = sampler_seed,
        )

        best_trial = study.best_trial
        df_trial = study.trials_dataframe()

        ot_path = glob.glob(self.data_path + f"/gw_{best_trial.number}.*")[0]

        if '.npy' in ot_path:
            OT = np.load(ot_path)

        elif '.pt' in ot_path:
            OT = torch.load(ot_path).to("cpu").numpy()

        return OT, df_trial

    def _run_optimization(
        self,
        eps_list=None,
        compute_OT=False,
        target_device = None,
        sampler_seed = 42,
        n_jobs_for_pairwise_analysis=1,
    ):
        """_summary_

        Args:
            compute_OT (_type_): _description_
            target_device (_type_, optional): _description_. Defaults to None.
            n_jobs_for_pairwise_analysis (int, optional): _description_. Defaults to 1.

        Returns:
            _type_: _description_
        """
        # generate instance optimize gw_alignment
        opt = gw_optimizer.load_optimizer(
            save_path=self.save_path,
            filename=self.filename,
            storage=self.storage,
            init_mat_plan=self.config.init_mat_plan,
            n_iter=self.config.n_iter,
            num_trial=self.config.num_trial,
            n_jobs=n_jobs_for_pairwise_analysis,
            method="optuna",
            sampler_name=self.config.sampler_name,
            pruner_name=self.config.pruner_name,
            pruner_params=self.config.pruner_params,
        )

        if compute_OT:
            # generate instance solves gw_alignment
            gw = GW_Alignment(
                self.source.sim_mat,
                self.target.sim_mat,
                self.data_path,
                max_iter=self.config.max_iter,
                n_iter=self.config.n_iter,
                to_types=self.config.to_types,
                data_type=self.config.data_type,
                sinkhorn_method=self.config.sinkhorn_method,
            )

            # setting for optimization
            if self.config.init_mat_plan == "user_define":
                gw.main_compute.init_mat_builder.set_user_define_init_mat_list(self.config.user_define_init_mat_list)

            if eps_list is None:
                eps_list = self.config.eps_list

            if self.config.sampler_name == "grid":
                # used only in grid search sampler below the two lines
                eps_space = opt.define_eps_space(eps_list, self.config.eps_log, self.config.num_trial)
                search_space = {"eps": eps_space}
            else:
                search_space = None

            if target_device == None:
                target_device = self.config.device

            # 2. run optimzation
            study = opt.run_study(
                gw,
                target_device,
                seed=sampler_seed,
                init_mat_plan=self.config.init_mat_plan,
                eps_list=eps_list,
                eps_log=self.config.eps_log,
                search_space=search_space,
            )

        else:
            study = opt.load_study()

        return study

    def get_optimization_log(
        self,
        results_dir,
        df_trial=None,
        filename=None,
        fig_dir=None,
        **kwargs,
    ):
        figsize = kwargs.get('figsize', (8,6))
        marker_size = kwargs.get('marker_size', 20)
        show_figure = kwargs.get('show_figure', False)
<<<<<<< HEAD
        plot_eps_log = kwargs.get('plot_eps_log', False)
        cmap = kwargs.get("cmap", 'viridis')
        
        lim_eps = kwargs.get("lim_eps", None)
        lim_gwd = kwargs.get("lim_gwd", None)
        lim_acc = kwargs.get("lim_acc", None)
        
=======

>>>>>>> 007eb743
        if df_trial is None:
            self._save_path_checker(results_dir, filename, compute_OT=False, delete_results=False)
            study = self._run_optimization(compute_OT = False)
            df_trial = study.trials_dataframe()

        # figure plotting epsilon as x-axis and GWD as y-axis
        plt.figure(figsize=figsize)
        plt.scatter(df_trial["params_eps"], df_trial["value"], c = 100 * df_trial["user_attrs_best_acc"], s = marker_size, cmap=cmap)
        plt.xlabel("$\epsilon$")
        plt.ylabel("GWD")
<<<<<<< HEAD
        
        if lim_eps is not None:
            plt.xlim(lim_eps)
        
        if lim_gwd is not None:
            plt.ylim(lim_gwd)
            
        if plot_eps_log:
            plt.xscale('log')
        
        plt.title(f"$\epsilon$ - GWD ({self.pair_name.replace('_', ' ')})")
        plt.grid(True, which = 'both')
        
        plt.gca().xaxis.set_major_formatter(plt.FormatStrFormatter('%.1e'))
        plt.tick_params(axis = 'x', rotation = 30,  which="both")
        plt.colorbar(label='accuracy (%)')
        
=======
        plt.xticks(rotation=30)
        plt.title(f"$\epsilon$ - GWD ({self.pair_name})")
        plt.grid(True)
        plt.gca().xaxis.set_major_formatter(plt.FormatStrFormatter('%.1e'))
        plt.tight_layout()

        if fig_dir is None:
            fig_dir = self.figure_path

        plt.savefig(os.path.join(fig_dir, f"Optim_log_eps_GWD_{self.pair_name}.png"))

        if show_figure:
            plt.show()

        plt.clf()
        plt.close()

        # figure plotting GWD as x-axis and accuracy as y-axis
        plt.figure(figsize=figsize)
        plt.scatter(df_trial["user_attrs_best_acc"], df_trial["value"], color = color, s = marker_size)
        plt.xlabel("accuracy")
        plt.ylabel("GWD")
        plt.title(f"accuracy - GWD ({self.pair_name})")
        plt.grid(True)
>>>>>>> 007eb743
        plt.tight_layout()
        
        if fig_dir is None:
            fig_dir = self.figure_path
<<<<<<< HEAD
            
        plt.savefig(os.path.join(fig_dir, f"Optim_log_eps_GWD_{self.pair_name}.png"))
        
=======

        plt.savefig(os.path.join(fig_dir, f"Optim_log_acc_GWD_{self.pair_name}.png"))

>>>>>>> 007eb743
        if show_figure:
            plt.show()

        plt.clf()
        plt.close()
<<<<<<< HEAD
        
        plt.figure(figsize=figsize)
        plt.scatter(100 * df_trial["user_attrs_best_acc"], df_trial["value"].values, c = df_trial["params_eps"], cmap=cmap)
        plt.title(self.pair_name.replace('_', ' '))
        plt.xlabel("accuracy (%)")
=======

        plt.figure(figsize=(8, 6))
        plt.scatter(df_trial["user_attrs_best_acc"], df_trial["value"].values, c = df_trial["params_eps"])

        # plt.gca().xaxis.set_major_formatter(plt.FormatStrFormatter('%.1e'))
        # plt.xticks(rotation=45)
        plt.title(self.pair_name)
        plt.xlabel("accuracy")
>>>>>>> 007eb743
        plt.ylabel("GWD")
        plt.colorbar(label='eps', format = "%.2e")
        plt.grid(True)
<<<<<<< HEAD
        
        if lim_acc is not None:
            plt.xlim(lim_acc)
        
        if lim_gwd is not None:
            plt.ylim(lim_gwd)
                
        plt.tight_layout()
    
=======
        # plt.tight_layout()
        # plt.gca().images[-1].colorbar.set_major_formatter(plt.FormatStrFormatter('%.1e'))

>>>>>>> 007eb743
        plt.savefig(os.path.join(fig_dir, f"acc_gwd_eps({self.pair_name}).png"))

        if show_figure:
            plt.show()

        plt.clf()
        plt.close()

    def _show_OT(
        self,
        title,
        OT_format="default",
        return_data=False,
        return_figure=True,
        visualization_config: VisualizationConfig = VisualizationConfig(),
        fig_dir=None,
        ticks=None,
    ):

        if OT_format == "sorted" or OT_format == "both":
            assert self.source.sorted_sim_mat is not None, "No label info to sort the 'sim_mat'."
            OT_sorted = self.source.func_for_sort_sim_mat(self.OT, category_idx_list=self.source.category_idx_list)

        if return_figure:
            save_file = self.config.data_name + "_" + self.pair_name
            if fig_dir is not None:
                fig_path = os.path.join(fig_dir, f"{save_file}.png")
            else:
                fig_path = None

            if OT_format == "default" or OT_format == "both":
                visualize_functions.show_heatmap(
                    self.OT,
                    title=title, 
                    save_file_name=fig_path,
                    object_labels = self.source.object_labels,
                    **visualization_config(),
                )

            elif OT_format == "sorted" or OT_format == "both":
                visualize_functions.show_heatmap(
                    OT_sorted,
                    title=title,
                    save_file_name=fig_path,
                    ticks=ticks,
                    category_name_list=self.source.category_name_list,
                    num_category_list=self.source.num_category_list,
                    object_labels=self.source.object_labels,
                    **visualization_config(),
                )

            else:
                raise ValueError("OT_format must be either 'default', 'sorted', or 'both'.")

        if return_data:
            if OT_format == "default":
                return self.OT

            elif OT_format == "sorted":
                return OT_sorted

            elif OT_format == "both":
                return self.OT, OT_sorted

            else:
                raise ValueError("OT_format must be either 'default', 'sorted', or 'both'.")

    def eval_accuracy(
        self,
        top_k_list,
        eval_type="ot_plan",
        metric="cosine",
        barycenter=False,
        supervised=False,
        category_mat=None
    ):
        df = pd.DataFrame()
        df["top_n"] = top_k_list

        if supervised:
            OT = np.diag([1 / len(self.target.sim_mat)] * len(self.target.sim_mat))
        else:
            OT = self.OT

        acc_list = list()
        for k in top_k_list:
            if eval_type == "k_nearest":
                if not barycenter:
                    new_embedding_source = self.procrustes(self.target.embedding, self.source.embedding, OT)
                else:
                    new_embedding_source = self.source.embedding

                # Compute distances between each points
                dist_mat = distance.cdist(self.target.embedding, new_embedding_source, metric)

                acc = self._calc_accuracy_with_topk_diagonal(dist_mat, k=k, order="minimum")

            elif eval_type == "ot_plan":
                acc = self._calc_accuracy_with_topk_diagonal(OT, k=k, order="maximum")

            elif eval_type == "category":
                assert category_mat is not None
                acc = self._calc_accuracy_with_topk_diagonal(OT, k=k, order="maximum", category_mat=category_mat)

            acc_list.append(acc)

        df[self.pair_name] = acc_list

        return df

    def _calc_accuracy_with_topk_diagonal(self, matrix, k, order="maximum", category_mat=None):
        # Get the diagonal elements
        if category_mat is None:
            diagonal = np.diag(matrix)
        else:
            category_mat = category_mat.values

            diagonal = []
            for i in range(matrix.shape[0]):
                category = category_mat[i]

                matching_rows = np.where(np.all(category_mat == category, axis=1))[0]
                matching_elements = matrix[i, matching_rows] # get the columns of which category are the same as i-th row

                diagonal.append(np.max(matching_elements))

        # Get the top k values for each row
        if order == "maximum":
            topk_values = np.partition(matrix, -k)[:, -k:]
        elif order == "minimum":
            topk_values = np.partition(matrix, k - 1)[:, :k]
        else:
            raise ValueError("Invalid order parameter. Must be 'maximum' or 'minimum'.")

        # Count the number of rows where the diagonal is in the top k values
        count = np.sum(np.isin(diagonal, topk_values))

        # Calculate the accuracy as the proportion of counts to the total number of rows
        accuracy = count / matrix.shape[0]
        accuracy *= 100

        return accuracy

    def procrustes(self, embedding_target, embedding_source, OT):
        """
        Function that brings embedding_source closest to embedding_target by orthogonal matrix

        Args:
            embedding_target : shape (n_target, m)
            embedding_source : shape (n_source, m)
            OT : shape (n_source, n_target)
                Transportation matrix of sourse→target

        Returns:
            new_embedding_source : shape (n_source, m)
        """
        # assert self.source.shuffle == False, "you cannot use procrustes method if 'shuffle' is True."

        U, S, Vt = np.linalg.svd(np.matmul(embedding_source.T, np.matmul(OT, embedding_target)))
        Q = np.matmul(U, Vt)
        new_embedding_source = np.matmul(embedding_source, Q)
        return new_embedding_source

    def wasserstein_alignment(self, metric):
        a = ot.unif(len(self.source.embedding))
        b = ot.unif(len(self.target.embedding))

        M = distance.cdist(self.source.embedding, self.target.embedding, metric=metric)

        self.OT, log = ot.emd(a, b, M, log=True)

        return log["cost"]

    def get_new_source_embedding(self):
        return self.procrustes(self.target.embedding, self.source.embedding, self.OT)


class AlignRepresentations:
    """
    This object has methods for conducting N groups level analysis and corresponding results.
    This has information of all pairs of representations.
    """
    def __init__(
        self,
        config: OptimizationConfig,
        representations_list: List[Representation],
        histogram_matching=False,
        pair_number_list: Union[str, List[List[int]]] = "all",
        metric="cosine",
    ) -> None:
        """
        Args:
            representations_list (list): a list of Representations
        """
        self.config = config

        self.metric = metric
        self.representations_list = representations_list
        self.histogram_matching = histogram_matching

        self.pairwise_list = self._get_pairwise_list(pair_number_list)
        self.RSA_corr = dict()

    def _get_pairwise_list(self, pair_number_list) -> List[PairwiseAnalysis]:
        if pair_number_list == "all":
            self.pair_number_list = list(itertools.combinations(range(len(self.representations_list)), 2))
        else:
            self.pair_number_list = pair_number_list

        pairwise_list = []
        for i, pair in enumerate(self.pair_number_list):
            s = self.representations_list[pair[0]]
            t = self.representations_list[pair[1]]

            pairwise = PairwiseAnalysis(config=self.config, source=s, target=t)

            if self.histogram_matching:
                pairwise.match_sim_mat_distribution()

            # pairwise.show_both_sim_mats()

            pairwise_list.append(pairwise)

        return pairwise_list

    def RSA_get_corr(self, metric="spearman", method="normal"):
        for pairwise in self.pairwise_list:
            corr = pairwise.RSA(metric=metric, method=method)
            self.RSA_corr[pairwise.pair_name] = corr
            print(f"Correlation {pairwise.pair_name.replace('_', ' ')} : {corr}")

    def show_sim_mat(
        self,
        sim_mat_format="default",
        visualization_config: VisualizationConfig = VisualizationConfig(),
        visualization_config_hist: VisualizationConfig = VisualizationConfig(),
        fig_dir=None,
        show_distribution=True,
        ticks=None,
    ):
        """_summary_

        Args:
            sim_mat_format (str, optional): _description_. Defaults to "default".
            visualization_config (VisualizationConfig, optional): _description_. Defaults to VisualizationConfig().
            fig_dir (_type_, optional): _description_. Defaults to None.
            show_distribution (bool, optional): _description_. Defaults to True.
            ticks (_type_, optional): _description_. Defaults to None.
        """
        for representation in self.representations_list:
            representation.show_sim_mat(
                sim_mat_format=sim_mat_format,
                visualization_config=visualization_config,
                fig_dir=fig_dir,
                ticks=ticks,
            )

            if show_distribution:
                representation.show_sim_mat_distribution(
                    **visualization_config_hist())

    def _single_computation(
        self,
        results_dir,
        pair_eps_list=None,
        compute_OT=False,
        delete_results=False,
        return_data=False,
        return_figure=True,
        OT_format="default",
        visualization_config: VisualizationConfig = VisualizationConfig(),
        show_log=False,
        fig_dir=None,
        ticks=None,
        filename=None,
        save_dataframe=False,
        target_device=None,
        change_sampler_seed=False,
        sampler_seed=42,
    ):

        OT_list = []
        for pairwise in self.pairwise_list:
            if change_sampler_seed:
                sampler_seed += 1

            if isinstance(pair_eps_list, dict):
                eps_list = pair_eps_list.get(pairwise.pair_name, self.config.eps_list)
            else:
                eps_list = self.config.eps_list

            OT = pairwise.run_gw(
                results_dir=results_dir,
                eps_list=eps_list,
                compute_OT=compute_OT,
                delete_results=delete_results,
                return_data=return_data,
                return_figure=return_figure,
                OT_format=OT_format,
                visualization_config=visualization_config,
                show_log=show_log,
                fig_dir=fig_dir,
                ticks=ticks,
                filename=filename,
                save_dataframe=save_dataframe,
                target_device=target_device,
                sampler_seed=sampler_seed,
            )

            OT_list.append(OT)

        return OT_list

    def gw_alignment(
        self,
        results_dir,
        pair_eps_list=None,
        compute_OT=False,
        delete_results=False,
        return_data=False,
        return_figure=True,
        OT_format="default",
        visualization_config: VisualizationConfig = VisualizationConfig(),
        show_log=False,
        fig_dir=None,
        ticks=None,
        filename=None,
        save_dataframe=False,
        change_sampler_seed=False,
        fix_sampler_seed=42,
        parallel_method="multithread",
    ):
        """_summary_

        Args:
            results_dir (_type_): _description_
            compute_OT (bool, optional): _description_. Defaults to False.
            delete_results (bool, optional): _description_. Defaults to False.
            return_data (bool, optional): _description_. Defaults to False.
            return_figure (bool, optional): _description_. Defaults to True.
            OT_format (str, optional): _description_. Defaults to "default".
            visualization_config (VisualizationConfig, optional): _description_. Defaults to VisualizationConfig().
            show_log (bool, optional): _description_. Defaults to False.
            fig_dir (_type_, optional): _description_. Defaults to None.
            ticks (_type_, optional): _description_. Defaults to None.
            filename (_type_, optional): _description_. Defaults to None.
            save_dataframe (bool, optional): _description_. Defaults to False.
            change_sampler_seed (bool, optional): _description_. Defaults to False.
            fix_sampler_seed (int, optional): _description_. Defaults to 42.
            parallel_method (str, optional): _description_. Defaults to "multithread".

        Raises:
            ValueError: _description_
            ValueError: _description_

        Returns:
            _type_: _description_
        """

        if isinstance(fix_sampler_seed, int) and fix_sampler_seed > -1:
            first_sampler_seed = fix_sampler_seed
        else:
            raise ValueError("please 'sampler_seed' = True or False or int > 0.")

        if self.config.n_jobs > 1:
            OT_list = []
            processes = []

            if parallel_method == "multiprocess":
                pool = ProcessPoolExecutor(self.config.n_jobs)
            elif parallel_method == "multithread":
                pool = ThreadPoolExecutor(self.config.n_jobs)
            else:
                raise ValueError('parallel_method = "multiprocess" or "multithread".')

            with pool:
                for pair_number in range(len(self.pairwise_list)):

                    if self.config.multi_gpu:
                        target_device = "cuda:" + str(pair_number % torch.cuda.device_count())
                    else:
                        target_device = self.config.device

                    if isinstance(self.config.multi_gpu, list):
                        gpu_idx = pair_number % len(self.config.multi_gpu)
                        target_device = "cuda:" + str(self.config.multi_gpu[gpu_idx])

                    pairwise = self.pairwise_list[pair_number]

                    if self.config.to_types == "numpy":
                        if self.config.multi_gpu != False:
                            warnings.warn("numpy doesn't use GPU. Please 'multi_GPU = False'.", UserWarning)
                        target_device = self.config.device

                    if change_sampler_seed:
                        sampler_seed = first_sampler_seed + pair_number
                    else:
                        sampler_seed = first_sampler_seed

                    if isinstance(pair_eps_list, dict):
                        eps_list = pair_eps_list.get(pairwise.pair_name, self.config.eps_list)
                    else:
                        eps_list = self.config.eps_list

                    future = pool.submit(
                        pairwise.run_gw,
                        results_dir=results_dir,
                        eps_list=eps_list,
                        compute_OT=compute_OT,
                        delete_results=delete_results,
                        return_data=False,
                        return_figure=False,
                        OT_format="default",
                        visualization_config=visualization_config,
                        show_log=False,
                        fig_dir=None,
                        ticks=None,
                        filename=filename,
                        save_dataframe=save_dataframe,
                        target_device=target_device,
                        sampler_seed=sampler_seed,
                    )

                    processes.append(future)

                for future in as_completed(processes):
                    future.result()

            if return_figure or return_data:
                OT_list = self._single_computation(
                    results_dir=results_dir,
                    pair_eps_list=pair_eps_list,
                    compute_OT=False,
                    delete_results=False,
                    return_data=return_data,
                    return_figure=return_figure,
                    OT_format=OT_format,
                    visualization_config=visualization_config,
                    show_log=show_log,
                    fig_dir=fig_dir,
                    ticks=ticks,
                    filename=filename,
                    save_dataframe=save_dataframe,
                )

        if self.config.n_jobs == 1:
            OT_list = self._single_computation(
                results_dir=results_dir,
                pair_eps_list=pair_eps_list,
                compute_OT=compute_OT,
                delete_results=delete_results,
                return_data=return_data,
                return_figure=return_figure,
                OT_format=OT_format,
                visualization_config=visualization_config,
                show_log=show_log,
                fig_dir=fig_dir,
                ticks=ticks,
                filename=filename,
                save_dataframe=save_dataframe,
                change_sampler_seed=change_sampler_seed,
                sampler_seed=first_sampler_seed,
            )

        if self.config.n_jobs < 1:
            raise ValueError("n_jobs > 0 is required in this toolbox.")


        if return_data:
            return OT_list

    def drop_gw_alignment_files(self, drop_filenames: Optional[List[str]] = None, drop_all: bool = False):
        """Delete the specified database and directory with the given filename

        Args:
            drop_filenames (Optional[List[str]], optional): [description]. Defaults to None.
            drop_all (bool, optional): [description]. Defaults to False.
        """
        if drop_all:
            drop_filenames = [pairwise.filename for pairwise in self.pairwise_list]

        if drop_filenames is None:
            raise ValueError("Specify the results name in drop_filenames or set drop_all=True")

        for pairwise in self.pairwise_list:
            if (pairwise.filename not in drop_filenames) or (not database_exists(pairwise.storage)):
                continue
            pairwise.delete_prev_results()

    def show_optimization_log(
        self,
        results_dir,
        filename=None,
        fig_dir=None,
        visualization_config=VisualizationConfig(),
    ):
        for pairwise in self.pairwise_list:
            pairwise.get_optimization_log(
                results_dir=results_dir,
                filename=filename,
                fig_dir=fig_dir,
                **visualization_config(),
            )

    def calc_barycenter(self, X_init=None):
        embedding_list = [representation.embedding for representation in self.representations_list]

        if X_init is None:
            X_init = np.mean(embedding_list, axis=0)  # initial Dirac locations

        b = ot.unif(len(X_init))  # weights of the barycenter

        weights_list = []  # measures weights
        for representation in self.representations_list:
            weights = ot.unif(len(representation.embedding))
            weights_list.append(weights)

        # new location of the barycenter
        X = ot.lp.free_support_barycenter(embedding_list, weights_list, X_init, b)

        return X

    def barycenter_alignment(
        self,
        pivot,
        n_iter,
        results_dir,
        compute_OT=False,
        delete_results=False,
        return_data=False,
        return_figure=True,
        OT_format="default",
        visualization_config: VisualizationConfig = VisualizationConfig(),
        show_log=False,
        fig_dir=None,
        ticks=None,
    ):

        assert self.pair_number_list == range(len(self.pairwise_list))

        # Select the pivot
        pivot_representation = self.representations_list[pivot]
        others_representaions = self.representations_list[:pivot] + self.representations_list[pivot + 1 :]

        # GW alignment to the pivot
        # ここの部分はあとでself.gw_alignmentの中に組み込む
        for representation in others_representaions:
            pairwise = PairwiseAnalysis(config=self.config, source=representation, target=pivot_representation)

            pairwise.run_gw(
                results_dir=results_dir,
                compute_OT=compute_OT,
                delete_results=delete_results,
                return_data=return_data,
                return_figure=return_figure,
                OT_format=OT_format,
                visualization_config=visualization_config,
                show_log=show_log,
                fig_dir=fig_dir,
                ticks=ticks,
            )

            pairwise.source.embedding = pairwise.get_new_source_embedding()

        # Set up barycenter
        init_embedding = self.calc_barycenter()
        self.barycenter = Representation(
            name="barycenter",
            embedding=init_embedding,
            category_mat=self.representations_list[0].category_mat,
            category_name_list=self.representations_list[0].category_name_list,
        )

        # Set pairwises whose target is the barycenter
        pairwise_barycenters = []
        for representation in self.representations_list:
            pairwise = PairwiseAnalysis(config=self.config, source=representation, target=self.barycenter)
            pairwise_barycenters.append(pairwise)

        # Barycenter alignment
        loss_list = []
        embedding_barycenter = init_embedding
        for i in range(n_iter):
            embedding_barycenter = self.calc_barycenter(X_init=embedding_barycenter)

            loss = 0
            for pairwise in pairwise_barycenters:
                # update the embedding of the barycenter
                pairwise.target.embedding = embedding_barycenter

                # OT to the barycenter
                loss += pairwise.wasserstein_alignment(metric=self.metric)

                # update the embeddings of each representation
                pairwise.source.embedding = pairwise.get_new_source_embedding()

            loss /= len(pairwise_barycenters)
            loss_list.append(loss)

        plt.figure()
        plt.plot(loss_list)
        plt.xlabel("iteration")
        plt.ylabel("Mean Wasserstein distance")

        # replace OT of each pairwise by the product of OTs to the barycenter
        self._get_OT_all_pair(pairwise_barycenters)

        # visualize
        OT_list = []
        for pairwise in self.pairwise_list:
            OT = pairwise._show_OT(
                title=f"$\Gamma$ ({pairwise.pair_name})",
                return_data=return_data,
                return_figure=return_figure,
                OT_format=OT_format,
                visualization_config=visualization_config,
                fig_dir=fig_dir,
                ticks=ticks,
            )
            OT_list.append(OT)

        if return_data:
            return OT_list

    def _get_OT_all_pair(self, pairwise_barycenters):
        # replace OT of each pairwise by the product of OTs to the barycenter
        pairs = list(itertools.combinations(pairwise_barycenters, 2))

        for i, (pairwise_1, pairwise_2) in enumerate(pairs):
            OT = np.matmul(pairwise_2.OT, pairwise_1.OT.T)
            OT *= len(OT)  # normalize
            self.pairwise_list[i].OT = OT

    def calc_accuracy(
        self,
        top_k_list,
        eval_type="ot_plan",
        category_mat=None,
        barycenter=False
    ):
        accuracy = pd.DataFrame()
        accuracy["top_n"] = top_k_list

        for pairwise in self.pairwise_list:
            df = pairwise.eval_accuracy(top_k_list, eval_type=eval_type, metric=self.metric, barycenter=barycenter, category_mat=category_mat)

            accuracy = pd.merge(accuracy, df, on="top_n")

        accuracy = accuracy.set_index("top_n")

        if eval_type == "ot_plan":
            self.top_k_accuracy = accuracy
            print("Top k accuracy : \n", accuracy)

        elif eval_type == "k_nearest":
            self.k_nearest_matching_rate = accuracy
            print("K nearest matching rate : \n", accuracy)

        elif eval_type == "category":
            self.category_level_accuracy = accuracy
            print("category level accuracy : \n", accuracy)

        print("Mean : \n", accuracy.iloc[:, 1:].mean(axis="columns"))

    def _get_dataframe(self, eval_type="ot_plan", concat=True):
        if eval_type == "ot_plan":
            df = self.top_k_accuracy
        elif eval_type == "k_nearest":
            df = self.k_nearest_matching_rate
        elif eval_type == "category":
            df = self.category_level_accuracy

        cols = [col for col in df.columns if "top_n" not in col]
        df = df[cols]

        if concat:
            df = pd.concat([df[i] for i in df.columns], axis=0)
            df = df.rename("matching rate")
        return df

    def plot_accuracy(
        self,
        eval_type="ot_plan",
        fig_dir=None,
        fig_name="Accuracy_ot_plan.png",
        scatter=True,
    ):
        plt.figure(figsize=(5, 3))

        if scatter:
            df = self._get_dataframe(eval_type, concat=True)
            sns.set_style("darkgrid")
            sns.set_palette("pastel")
            sns.swarmplot(data=pd.DataFrame(df), x="top_n", y="matching rate", size=5, dodge=True)

        else:
            df = self._get_dataframe(eval_type, concat=False)
            for group in df.columns:
                plt.plot(df.index, df[group], c="blue")

        plt.ylim(0, 100)
        plt.title(eval_type)
        plt.xlabel("top k")
        plt.ylabel("Matching rate (%)")
        # plt.legend(loc = "best")
        plt.tick_params(axis="both", which="major")
        plt.subplots_adjust(left=0.2, right=0.9, bottom=0.2)
        if fig_dir is not None:
            plt.savefig(os.path.join(fig_dir, fig_name))
        plt.show()

        plt.clf()
        plt.close()

    def _procrustes_to_pivot(self, pivot):
        the_others, pivot_idx_list = self._check_pairs(pivot)

        # check whether 'pair_number_list' includes all pairs between the pivot and the other Representations
        assert len(the_others) == len(self.representations_list)-1, "'pair_number_list' must include all pairs between the pivot and the other Representations."

        for pair_idx, pivot_idx in pivot_idx_list:
            pairwise = self.pairwise_list[pair_idx]

            if pivot_idx == 0: # when the pivot is the source of the pairwise
                source_idx = 1
                OT = pairwise.OT.T

            elif pivot_idx == 1:# when the pivot is the target of the pairwise
                source_idx = 0
                OT = pairwise.OT

            pivot = (pairwise.source, pairwise.target)[pivot_idx]
            source = (pairwise.source, pairwise.target)[source_idx]

            source.embedding = pairwise.procrustes(pivot.embedding, source.embedding, OT)

    def _check_pairs(self, pivot):
        the_others = set()
        pivot_idx_list = [] # [pair_idx, paivot_idx]
        for i, pair in enumerate(self.pair_number_list):
            if pivot in pair:
                the_others.add(filter(lambda x: x != pivot, pair))

                pivot_idx = pair.index(pivot)
                pivot_idx_list.append([i, pivot_idx])

        return the_others, pivot_idx_list

    def visualize_embedding(
        self,
        dim,
        pivot=0,
        returned="figure",
        visualization_config: VisualizationConfig = VisualizationConfig(),
        category_name_list=None,
        num_category_list=None,
        category_idx_list=None,
        title=None,
        legend=True,
        colorbar_label=None,
        colorbar_range=[0, 1],
        fig_dir=None,
        fig_name="Aligned_embedding.png",
    ):
        """_summary_

        Args:
            dim (_type_): The number of dimensions the points are embedded.
            pivot (str, optional) : The pivot or "barycenter" to which all embeddings are aligned. Defaults to 0.
            returned (str, optional): "figure" or "row_data. Defaults to "figure".
            visualization_config (VisualizationConfig, optional): _description_. Defaults to VisualizationConfig().
            category_name_list (_type_, optional): _description_. Defaults to None.
            num_category_list (_type_, optional): _description_. Defaults to None.
            category_idx_list (_type_, optional): _description_. Defaults to None.
            title (_type_, optional): _description_. Defaults to None.
            legend (bool, optional): _description_. Defaults to True.
            fig_dir (_type_, optional): _description_. Defaults to None.
            fig_name (str, optional): _description_. Defaults to "Aligned_embedding.png".

        Returns:
            _type_: _description_
        """

        if fig_dir is not None:
            fig_path = os.path.join(fig_dir, fig_name)
        else:
            fig_path = None

        if pivot != "barycenter":
            self._procrustes_to_pivot(pivot)
            #for i in range(len(self.pairwise_list) // 2):
            #    pair = self.pairwise_list[i]
            #    pair.source.embedding = pair.get_new_source_embedding()

        else:
            assert self.barycenter is not None

        name_list = []
        embedding_list = []
        for i in range(len(self.representations_list)):
            embedding_list.append(self.representations_list[i].embedding)
            name_list.append(self.representations_list[i].name)

        if returned == "figure":
            if category_idx_list is None:
                if self.representations_list[0].category_idx_list is not None:
                    category_name_list = self.representations_list[0].category_name_list
                    num_category_list = self.representations_list[0].num_category_list
                    category_idx_list = self.representations_list[0].category_idx_list

            visualize_embedding = visualize_functions.VisualizeEmbedding(
                embedding_list=embedding_list,
                dim=dim,
                category_name_list=category_name_list,
                num_category_list=num_category_list,
                category_idx_list=category_idx_list,
            )

            visualize_embedding.plot_embedding(
                name_list=name_list, title=title, legend=legend, colorbar_label=colorbar_label, colorbar_range=colorbar_range, save_dir=fig_path, **visualization_config()
            )

        elif returned == "row_data":
            return embedding_list<|MERGE_RESOLUTION|>--- conflicted
+++ resolved
@@ -523,7 +523,6 @@
         )
 
         if show_log:
-<<<<<<< HEAD
             self.get_optimization_log(
                 results_dir, 
                 df_trial=df_trial, 
@@ -531,10 +530,6 @@
                 **visualization_config(),
             )
         
-=======
-            self.get_optimization_log(results_dir, df_trial=df_trial, fig_dir=fig_dir)
-
->>>>>>> 007eb743
         if save_dataframe:
             df_trial.to_csv(self.save_path + '/' + self.filename + '.csv')
 
@@ -738,7 +733,6 @@
         figsize = kwargs.get('figsize', (8,6))
         marker_size = kwargs.get('marker_size', 20)
         show_figure = kwargs.get('show_figure', False)
-<<<<<<< HEAD
         plot_eps_log = kwargs.get('plot_eps_log', False)
         cmap = kwargs.get("cmap", 'viridis')
         
@@ -746,9 +740,6 @@
         lim_gwd = kwargs.get("lim_gwd", None)
         lim_acc = kwargs.get("lim_acc", None)
         
-=======
-
->>>>>>> 007eb743
         if df_trial is None:
             self._save_path_checker(results_dir, filename, compute_OT=False, delete_results=False)
             study = self._run_optimization(compute_OT = False)
@@ -759,7 +750,6 @@
         plt.scatter(df_trial["params_eps"], df_trial["value"], c = 100 * df_trial["user_attrs_best_acc"], s = marker_size, cmap=cmap)
         plt.xlabel("$\epsilon$")
         plt.ylabel("GWD")
-<<<<<<< HEAD
         
         if lim_eps is not None:
             plt.xlim(lim_eps)
@@ -777,11 +767,6 @@
         plt.tick_params(axis = 'x', rotation = 30,  which="both")
         plt.colorbar(label='accuracy (%)')
         
-=======
-        plt.xticks(rotation=30)
-        plt.title(f"$\epsilon$ - GWD ({self.pair_name})")
-        plt.grid(True)
-        plt.gca().xaxis.set_major_formatter(plt.FormatStrFormatter('%.1e'))
         plt.tight_layout()
 
         if fig_dir is None:
@@ -794,53 +779,14 @@
 
         plt.clf()
         plt.close()
-
-        # figure plotting GWD as x-axis and accuracy as y-axis
-        plt.figure(figsize=figsize)
-        plt.scatter(df_trial["user_attrs_best_acc"], df_trial["value"], color = color, s = marker_size)
-        plt.xlabel("accuracy")
-        plt.ylabel("GWD")
-        plt.title(f"accuracy - GWD ({self.pair_name})")
-        plt.grid(True)
->>>>>>> 007eb743
-        plt.tight_layout()
-        
-        if fig_dir is None:
-            fig_dir = self.figure_path
-<<<<<<< HEAD
-            
-        plt.savefig(os.path.join(fig_dir, f"Optim_log_eps_GWD_{self.pair_name}.png"))
-        
-=======
-
-        plt.savefig(os.path.join(fig_dir, f"Optim_log_acc_GWD_{self.pair_name}.png"))
-
->>>>>>> 007eb743
-        if show_figure:
-            plt.show()
-
-        plt.clf()
-        plt.close()
-<<<<<<< HEAD
         
         plt.figure(figsize=figsize)
         plt.scatter(100 * df_trial["user_attrs_best_acc"], df_trial["value"].values, c = df_trial["params_eps"], cmap=cmap)
         plt.title(self.pair_name.replace('_', ' '))
         plt.xlabel("accuracy (%)")
-=======
-
-        plt.figure(figsize=(8, 6))
-        plt.scatter(df_trial["user_attrs_best_acc"], df_trial["value"].values, c = df_trial["params_eps"])
-
-        # plt.gca().xaxis.set_major_formatter(plt.FormatStrFormatter('%.1e'))
-        # plt.xticks(rotation=45)
-        plt.title(self.pair_name)
-        plt.xlabel("accuracy")
->>>>>>> 007eb743
         plt.ylabel("GWD")
         plt.colorbar(label='eps', format = "%.2e")
         plt.grid(True)
-<<<<<<< HEAD
         
         if lim_acc is not None:
             plt.xlim(lim_acc)
@@ -850,11 +796,6 @@
                 
         plt.tight_layout()
     
-=======
-        # plt.tight_layout()
-        # plt.gca().images[-1].colorbar.set_major_formatter(plt.FormatStrFormatter('%.1e'))
-
->>>>>>> 007eb743
         plt.savefig(os.path.join(fig_dir, f"acc_gwd_eps({self.pair_name}).png"))
 
         if show_figure:
