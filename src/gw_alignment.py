--- conflicted
+++ resolved
@@ -207,12 +207,9 @@
         else:
             raise ValueError('Not defined initialize matrix.')
 
-<<<<<<< HEAD
-        '''
-
-
-=======
->>>>>>> fde0f86a
+        '''
+
+
 
         '''
         3.  count the accuracy of alignment and save the results if computation was finished in the right way.
@@ -226,7 +223,7 @@
             acc = pred.eq(torch.arange(len(gw)).to(device)).sum() / len(gw)
 
             torch.save(gw, self.save_path + '/GW({} pictures, epsilon={}).pt'.format(self.size, round(eps, 6)))
-            acc = acc.item() 
+            acc = acc.item()
         else:
             gw_loss = float('nan')
             acc = float('nan')
