--- conflicted
+++ resolved
@@ -3,28 +3,6 @@
 import os
 import numpy as np
 import scipy as sp
-<<<<<<< HEAD
-=======
-import matplotlib.pyplot as plt
-import seaborn as sns
-
-from matplotlib.cm import ScalarMappable, get_cmap
-import matplotlib.colors as colors
-# %config InlineBackend.figure_formats = {'png', 'retina'} # for notebook?
-plt.rcParams["font.size"] = 14
-
-import torch
-import optuna
-import ot
-
-from scipy.special import comb
-from sklearn.metrics import confusion_matrix, accuracy_score
-
-# optuna.logging.set_verbosity(optuna.logging.WARNING)
-# nvidia-smi --query-compute-apps=pid,process_name,used_memory --format=csv
-from .utils.backend import Backend
-
->>>>>>> 007eb743
 
 #%%
 class SimpleHistogramMatching():
@@ -33,16 +11,8 @@
         Simple Histogram Matching
 
         Args:
-<<<<<<< HEAD
             source (np.ndarray): source's dis-similarity matrix
             target (np.ndarray): target's dis-similarity matrix
-=======
-            source (np.ndarray or torch.tensor): dis-similarity matrix
-            target (np.ndarray or torch.tensor): dis-similarity matrix
-
-        注記
-            torchに対応していない。
->>>>>>> 007eb743
         """
         self.source = source
         self.target = target
@@ -72,287 +42,5 @@
 
         else:
             raise ValueError('method should be source or target only.')
-<<<<<<< HEAD
-        
-        return new_emb
-=======
 
-        return new_emb
-
-
-# %%
-class HistogramMatchingByTransformationWithOptuna():
-    def __init__(self, source, target, to_types = 'torch', method = 'yeojohnson', save_path = None, fix_data = 'target') -> None:
-        self.source = source
-        self.target = target
-        self.to_types = to_types
-        self.save_path = save_path
-        self.fix_data = fix_data
-        self.method = method
-
-        if self.save_path is not None:
-            if not os.path.exists(self.save_path):
-                os.makedirs(self.save_path)
-        pass
-
-    def _extract_min_and_max(self, data):
-        data = data.detach().clone()
-        data = data.fill_diagonal_(float('nan'))
-
-        lim_min = data[~torch.isnan(data)].min()
-        lim_max = data[~torch.isnan(data)].max()
-
-        return lim_min.item(), lim_max.item()
-
-    def make_limit(self):
-        if self.fix_data == 'source':
-            lim_min, lim_max = self._extract_min_and_max(self.source)
-
-        elif self.fix_data == 'target':
-            lim_min, lim_max = self._extract_min_and_max(self.target)
-
-        elif self.fix_data == None:
-            lim_min1, lim_max1 = self._extract_min_and_max(self.source)
-            lim_min2, lim_max2 = self._extract_min_and_max(self.target)
-
-            lim_min = min(lim_min1, lim_min2)
-            lim_max = max(lim_max1, lim_max2)
-
-        else:
-            raise ValueError('Please choose the fix data')
-
-        return lim_min, lim_max
-
-    def make_histogram(self, data):
-
-        lim_min, lim_max = self.make_limit()
-        bin = 100
-
-        hist = torch.histc(data, bins = bin, min = lim_min, max = lim_max)
-
-        mm1 = torch.tensor([0], device = hist.device)
-        mm2 = torch.tensor([0], device = hist.device)
-        hist = torch.cat((mm1, hist, mm2), dim = 0)
-
-        m2 = data.detach().clone()
-        m2 = m2.fill_diagonal_(float('nan'))
-        m2 = m2[~torch.isnan(m2)]
-
-        data_min = m2.min()
-        data_max = m2.max()
-
-        if data_max > lim_max:
-            _, counts = torch.unique(m2[m2 > lim_max], return_counts = True)
-
-            hist[-1] += counts.sum()
-
-        if data_min < lim_min:
-            _, counts = torch.unique(m2[m2 < lim_min], return_counts = True)
-
-            hist[0] += counts.sum()
-
-        return hist
-
-
-    def transformation(self, data, lam : float, alpha : float):
-        if self.method.lower() == 'yeojohnson':
-            data = self.YeoJohnson_transformation(data, lam, alpha)
-
-        return data
-
-    def YeoJohnson_transformation(self, data, lam, alpha):
-        data = alpha * ((torch.pow(1 + data, lam) - 1) / lam)
-        return data
-
-    def L2_wasserstain(self, m1, m2, method = 'sinkhorn', reg = 1):
-
-        # lim_max, lim_min = self.make_limit()
-        # bins = 100
-
-        # hist1 = torch.histc(m1, bins = bins, min = lim_min, max = lim_max)
-        # hist2 = torch.histc(m2, bins = bins, min = lim_min, max = lim_max)
-
-        hist1 = self.make_histogram(m1)
-        hist2 = self.make_histogram(m2)
-
-        h1_prob = hist1 / hist1.sum()
-        h2_prob = hist2 / hist2.sum()
-
-        if method == 'sinkhorn':
-            # sinkhornを動かすコマンド。
-            dist = ot.dist(h1_prob.unsqueeze(dim=1), h2_prob.unsqueeze(dim=1))
-            res = ot.sinkhorn2(h1_prob, h2_prob, dist, reg = reg)
-
-        elif method.lower() == 'emd':
-            # 以下は、EMDを動かす際のコマンド。
-            # ind1 = self.backend.nx.arange(len(hist1), type_as = hist1).float()
-            # ind2 = self.backend.nx.arange(len(hist2), type_as = hist2).float()
-            # cost_matrix = torch.cdist(ind1.unsqueeze(dim=1), ind2.unsqueeze(dim=1), p = 1).to(hist1.device)
-            dist = ot.dist(h1_prob.unsqueeze(dim=1), h2_prob.unsqueeze(dim=1))
-            res = ot.emd2(h1_prob, h2_prob, dist)
-
-        return res
-
-
-    def __call__(self, trial, device):
-
-        if self.to_types == 'numpy':
-            assert device == 'cpu'
-
-        self.backend = Backend(device, self.to_types)
-
-        self.source, self.target = self.backend(self.source, self.target)
-
-        if self.fix_data == 'source':
-            alpha = trial.suggest_float("alpha", 1e-6, 1e1, log = True)
-            lam = trial.suggest_float("lam", 1e-6, 1e1, log = True)
-
-            source_norm = self.transformation(self.source, 1.0, 1.0)
-            target_norm = self.transformation(self.target, lam, alpha)
-
-        elif self.fix_data == 'target':
-            alpha = trial.suggest_float("alpha", 1e-6, 1e1, log = True)
-            lam = trial.suggest_float("lam", 1e-6, 1e1, log = True)
-
-            source_norm = self.transformation(self.source, lam, alpha)
-            target_norm = self.transformation(self.target, 1.0, 1.0)
-
-        elif self.fix_data == None:
-            alpha1 = trial.suggest_float("alpha1", 1e-6, 1e1, log = True)
-            lam1   = trial.suggest_float("lam1", 1e-6, 1e1, log = True)
-
-            alpha2 = trial.suggest_float("alpha2", 1e-6, 1e1, log = True)
-            lam2   = trial.suggest_float("lam2", 1e-6, 1e1, log = True)
-
-            source_norm = self.transformation(self.source, lam1, alpha1)
-            target_norm = self.transformation(self.target, lam2, alpha2)
-
-        else:
-            raise ValueError('Please choose the fix method')
-
-
-        ot_cost = self.L2_wasserstain(source_norm, target_norm)
-
-        if ot_cost == 0:
-            ot_cost = float('nan')
-
-        trial.report(ot_cost, trial.number)
-
-        if trial.should_prune():
-            raise optuna.TrialPruned(f"Trial was pruned at iteration {trial.number}")
-
-        return ot_cost
-
-    def best_parameters(self, study):
-        best_trial = study.best_trial
-
-        if self.fix_data == 'source':
-            a1 = 1
-            lam1 = 1
-
-            a2 = best_trial.params["alpha"]
-            lam2 = best_trial.params["lam"]
-
-        elif self.fix_data == 'target':
-            a1 = best_trial.params["alpha"]
-            lam1 = best_trial.params["lam"]
-
-            a2 = 1
-            lam2 = 1
-
-        elif self.fix_data == None:
-            a1 = best_trial.params["alpha1"]
-            lam1 = best_trial.params["lam1"]
-
-            a2 = best_trial.params["alpha2"]
-            lam2 = best_trial.params["lam2"]
-
-        return a1, lam1, a2, lam2
-
-    def best_models(self, study):
-        a1, lam1, a2, lam2 = self.best_parameters(study)
-        source_norm = self.transformation(self.source, lam1, a1)
-        target_norm = self.transformation(self.target, lam2, a2)
-        return source_norm, target_norm
-
-    def make_graph(self, study):
-
-        a1, lam1, a2, lam2 = self.best_parameters(study)
-        source_norm, target_norm = self.best_models(study)
-
-        plt.figure()
-        plt.subplot(121)
-
-        model_numpy1 = source_norm.to('cpu').numpy()
-        model_numpy2 = target_norm.to('cpu').numpy()
-
-        plt.title('source (a:{:.3g}, lam:{:.3g})'.format(a1, lam1))
-        plt.imshow(model_numpy1, cmap=plt.cm.jet)
-        plt.colorbar(orientation='horizontal')
-
-        plt.subplot(122)
-        plt.title('target (a:{:.3g}, lam:{:.3g})'.format(a2, lam2))
-        plt.imshow(model_numpy2, cmap=plt.cm.jet)
-        plt.colorbar(orientation='horizontal')
-
-        # plt.tight_layout()
-        plt.show()
-
-        lim_min, lim_max = self.make_limit()
-        # bins = 100
-
-        # hist1 = torch.histc(source_norm, bins = bins, min = lim_min, max = lim_max)
-        # hist2 = torch.histc(target_norm, bins = bins, min = lim_min, max = lim_max)
-
-        hist1 = self.make_histogram(source_norm)
-        hist2 = self.make_histogram(target_norm)
-
-        x = np.linspace(lim_min, lim_max, len(hist1))
-        plt.figure()
-        plt.title('histogram')
-        plt.bar(x, hist1.to('cpu').numpy(), label = 'source', alpha = 0.6, width = 9e-3)
-        plt.bar(x, hist2.to('cpu').numpy(), label = 'target', alpha = 0.6, width = 9e-3)
-
-        plt.legend()
-        plt.xlabel('dis-similarity value')
-        plt.ylabel('count')
-        plt.tight_layout()
-        plt.show()
-
-
-        corr = sp.stats.pearsonr(source_norm[~torch.isnan(source_norm)].to('cpu').numpy(),
-                                 target_norm[~torch.isnan(target_norm)].to('cpu').numpy())
-
-        print('peason\'s r (without diag element) =', corr[0])
-
-    def eval_study(self, study):
-        optuna.visualization.plot_optimization_history(study).show()
-        optuna.visualization.plot_parallel_coordinate(study).show()
-        # optuna.visualization.plot_contour(study).show()
-
-# %%
-if __name__ == '__main__':
-    os.chdir(os.path.dirname(__file__))
-    source = torch.load('../data/model1.pt')
-    target = torch.load('../data/model2.pt')
-    unittest_save_path = '../results/unittest/histogram_matching'
-    fix_data = None
-    device = 'cuda'
-
-    # %%
-    tt = HistogramMatchingByTransformationWithOptuna(source, target, save_path = unittest_save_path, fix_data = fix_data)
-    # %%
-    study = optuna.create_study(direction = 'minimize',
-                                study_name = 'unit_test('+str(fix_data)+')',
-                                sampler = optuna.samplers.TPESampler(seed = 42),
-                                pruner = optuna.pruners.MedianPruner(),
-                                storage = 'sqlite:///' + unittest_save_path + '/unit_test('+str(fix_data)+').db',
-                                load_if_exists = True)
-
-    test_adjust = functools.partial(tt, device = device)
-    study.optimize(test_adjust, n_trials = 1000)
-
-    # %%
-    tt.make_graph(study)
-    tt.eval_study(study)
->>>>>>> 007eb743
+        return new_emb