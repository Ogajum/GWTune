--- conflicted
+++ resolved
@@ -175,9 +175,6 @@
         Returns:
             _type_: _description_
         """
-<<<<<<< HEAD
-        db_file_path = self.save_path + "/" + self.filename + ".db"
-=======
         if self.sql_name == "sqlite":
             db_file_path = self.save_path + "/" + self.filename + ".db"
             if not os.path.exists(db_file_path):
@@ -189,7 +186,6 @@
             pruner=self.choose_pruner(),
             storage=self.storage,
         )
->>>>>>> f5c70595
 
         if os.path.exists(db_file_path) or self.sql_name == "mysql":
             study = optuna.load_study(
