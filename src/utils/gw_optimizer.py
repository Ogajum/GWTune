# %%
# Standard Library
import functools
import os
<<<<<<< HEAD
import numpy as np
import torch
import torch.multiprocessing as mp
import pymysql
=======
from concurrent.futures import ThreadPoolExecutor
from typing import Union

# Third Party Library
>>>>>>> 9db8c1f8
import matplotlib.pyplot as plt
import matplotlib.style as mplstyle
import numpy as np
import optuna
import pymysql
import seaborn as sns
import torch
from joblib import parallel_backend


# %%
def load_optimizer(save_path, n_jobs = 4, num_trial = 20,
                   to_types = 'torch', method = 'optuna',
                   sampler_name = 'random', pruner_name = 'median',
                   pruner_params = None, n_iter = 10,
                   filename = 'test', sql_name = 'sqlite', storage = None,
                   delete_study = False):

    """
    (usage example)
    >>> dataset = mydataset()
    >>> opt = load_optimizer(save_path)
    >>> study = Opt.run_study(dataset)

    Raises:
        ValueError: _description_
        ValueError: _description_
        ValueError: _description_

    Returns:
        _type_: _description_
    """

    # make file_path
    if not os.path.exists(save_path):
        os.makedirs(save_path)

    # make db path
    if sql_name == 'sqlite':
        storage = "sqlite:///" + save_path +  '/' + filename + '.db'

    elif sql_name == 'mysql':
        if storage == None:
            raise ValueError('mysql path was not set.')
    else:
        raise ValueError('no implemented SQL.')

    if method == 'optuna':
        Opt = RunOptuna(save_path, to_types, storage, filename, sampler_name, pruner_name, pruner_params, n_iter, sql_name, n_jobs, num_trial, delete_study)
    else:
        raise ValueError('no implemented method.')

    return Opt


class RunOptuna():
    def __init__(self, save_path, to_types, storage, filename,               # optunaによる結果の保存先やファイル名の指定
                 sampler_name, pruner_name, pruner_params, n_iter, sql_name, # optunaにおける各種設定
                 n_jobs, num_trial, delete_study                             # optuna.studyに与えるパラメータ
                 ):

        # optunaによる結果の保存先やファイル名の指定
        self.save_path = save_path
        self.to_types = to_types
        self.storage = storage
        self.filename = filename

        # optunaにおける各種設定
        self.sampler_name = sampler_name
        self.pruner_name = pruner_name
        self.pruner_params = pruner_params
        self.sql_name = sql_name

        # optuna.studyに与えるパラメータ
        self.n_jobs = n_jobs
        self.num_trial = num_trial
        self.delete_study = delete_study

        # MedianPruner
        self.n_startup_trials = 5
        self.n_warmup_steps = 5

        # HyperbandPruner
        self.min_resource = 5
        self.reduction_factor = 2
        self.n_iter = n_iter

        if pruner_params is not None:
            self._set_params(pruner_params)

    def _set_params(self, vars_dic: dict) -> None:
        '''
        2023/3/14 阿部
        '''
        for key, value in vars_dic.items():
            if hasattr(self, key):
                setattr(self, key, value)
            else:
                print(f'{key} is not a parameter of the pruner.')

    def _confirm_delete(self) -> None:
        while True:
            confirmation = input(f"This code will delete the study named '{self.filename}'.\nDo you want to execute the code? (y/n)")
            if confirmation == 'y':
                try:
                    optuna.delete_study(storage = self.storage, study_name = self.filename)
                    print(f"delete the study '{self.filename}'!")
                    break
                except:
                    print(f"study '{self.filename}' does not exist.")
                    break
            elif confirmation == 'n':
                raise ValueError("If you don't want to delete study, use 'delete_study = False'.")
            else:
                print("Invalid input. Please enter again.")

    def create_study(self, seed = 42):
        study = optuna.create_study(direction = "minimize",
                                    study_name = self.filename,
                                    sampler = self.choose_sampler(seed = seed),
                                    pruner = self.choose_pruner(),
                                    storage = self.storage,
                                    load_if_exists = True)
        return study


    def load_study(self, seed = 42):
        """
        2023.4.3 佐々木
        studyファイルの作成を行う関数。

        Returns:
            _type_: _description_
        """
        db_file_path = self.save_path + '/' + self.filename + '.db'

        if os.path.exists(db_file_path):
            study = optuna.load_study(study_name = self.filename,
                                      sampler = self.choose_sampler(seed = seed),
                                      pruner = self.choose_pruner(),
                                      storage = self.storage)

        else:
            raise ValueError('This db does not exist.')
        return study

    def _run_study(self, objective, device = 'cuda:0', forced_run = True):
        if self.delete_study:
            self._confirm_delete()

        if forced_run:
            self.create_study() #dbファイルがない場合、ここでloadをさせないとmulti_runが正しく動かなくなってしまう。
            
            if self.sampler_name == 'grid':
                # 2023.4.10 佐々木
                # grid searchの場合、epsの値は決まっているので、通常の書き方で問題なし。
                tt = functools.partial(objective, device = device)
                study = self.load_study()
                study.optimize(tt, n_trials = self.num_trial, n_jobs = self.n_jobs)

            else:
                # 2023.4.10 佐々木
                # grid search以外は、以下のように書かないと乱数が固定されない問題がある(本当に面倒くさい・・・)。
                def multi_run(objective, seed, num_trials, device):
                    tt = functools.partial(objective, device = device)
                    study = self.load_study(seed = seed)
                    study.optimize(tt, n_trials = num_trials, n_jobs = 1)

                seed = 42

                with ThreadPoolExecutor(self.n_jobs) as pool:
                    for i in range(self.n_jobs):
                        if device == 'multi':
                            device = 'cuda:' + str(i % 4)
                        elif 'cuda' in device:
                            device = device
                        elif device == 'cpu':
                            device = 'cpu'

                        pool.submit(multi_run, objective, seed + i, self.num_trial // self.n_jobs, device)

        study = self.load_study()

        return study

<<<<<<< HEAD
                    pool.submit(multi_run, objective, seed + i, self.num_trial // self.n_jobs, device)
            
            
            # for i in range(self.n_jobs):
            #     if gpu_board == 'multi':
            #         device = 'cuda:' + str(i % 4)
            #     elif 'cuda' in gpu_board:
            #         device = gpu_board
            #     elif gpu_board == 'cpu':
            #         device = 'cpu'
                
            #     p = mp.Process(target = multi_run, args=(objective, seed + i, self.num_trial // self.n_jobs, device))
            #     p.run()
=======
>>>>>>> 9db8c1f8

    def run_study(self, objective, device, forced_run = True, **kwargs):
        """
        2023.3.29 佐々木
        """
        
        if self.sampler_name == 'grid':
            assert kwargs.get('search_space') != None, 'please define search space for grid search.'
            self.search_space = kwargs.pop('search_space')
        
        else:
            assert kwargs.get('search_space') == None, 'please remove search space except for grid search.'
        
        objective = functools.partial(objective, **kwargs)

        study = self._run_study(objective, device, forced_run)

        return study

    def choose_sampler(self, seed = 42):
        '''
        2023/3/15 阿部
        TPE Sampler追加
        '''
        if self.sampler_name == 'random':
            sampler = optuna.samplers.RandomSampler(seed)

        elif self.sampler_name == 'grid':
            sampler = optuna.samplers.GridSampler(self.search_space)

        elif self.sampler_name.lower() == 'tpe':
            sampler = optuna.samplers.TPESampler(constant_liar = True, multivariate = True, seed = seed) # 分散最適化のときはTrueにするのが良いらしい(阿部)

        else:
            raise ValueError('not implemented sampler yet.')

        return sampler

    def choose_pruner(self):
        '''
        2023/3/15 阿部
        Median PrunerとHyperbandPrunerを追加
        (RandomSampler, MedianPruner)か(TPESampler, HyperbandPruner)がbestらしい
        '''
        if self.pruner_name == 'median':
            pruner = optuna.pruners.MedianPruner(n_startup_trials = self.n_startup_trials, n_warmup_steps = self.n_warmup_steps)
        elif self.pruner_name.lower() == 'hyperband':
            pruner = optuna.pruners.HyperbandPruner(min_resource = self.min_resource, max_resource = self.n_iter, reduction_factor = self.reduction_factor)
        elif self.pruner_name.lower() == 'nop':
            pruner = optuna.pruners.NopPruner()
        else:
            raise ValueError('not implemented pruner yet.')
        return pruner

    def define_eps_space(self, eps_list: list, eps_log: bool, num_trial: int):
        '''
        2023/4/8 abe
        grid samplerにepsilonのrangeを渡す関数を追加
        '''
        if len(eps_list) == 2:
            ep_lower, ep_upper = eps_list
            if eps_log:
                eps_space = np.logspace(np.log10(ep_lower), np.log10(ep_upper), num = num_trial) # defaultだと50個の分割になる(numpyのtutorialより)。
            else:
                eps_space = np.linspace(ep_lower, ep_upper, num = num_trial)

        elif len(eps_list) == 3:
            ep_lower, ep_upper, ep_step = eps_list
            eps_space = np.arange(ep_lower, ep_upper, ep_step)

        else:
            raise ValueError("The eps_list doesn't match.")

        return eps_space<|MERGE_RESOLUTION|>--- conflicted
+++ resolved
@@ -2,17 +2,14 @@
 # Standard Library
 import functools
 import os
-<<<<<<< HEAD
+from concurrent.futures import ThreadPoolExecutor
+from typing import Union
+
+# Third Party Library
 import numpy as np
 import torch
 import torch.multiprocessing as mp
 import pymysql
-=======
-from concurrent.futures import ThreadPoolExecutor
-from typing import Union
-
-# Third Party Library
->>>>>>> 9db8c1f8
 import matplotlib.pyplot as plt
 import matplotlib.style as mplstyle
 import numpy as np
@@ -198,22 +195,6 @@
 
         return study
 
-<<<<<<< HEAD
-                    pool.submit(multi_run, objective, seed + i, self.num_trial // self.n_jobs, device)
-            
-            
-            # for i in range(self.n_jobs):
-            #     if gpu_board == 'multi':
-            #         device = 'cuda:' + str(i % 4)
-            #     elif 'cuda' in gpu_board:
-            #         device = gpu_board
-            #     elif gpu_board == 'cpu':
-            #         device = 'cpu'
-                
-            #     p = mp.Process(target = multi_run, args=(objective, seed + i, self.num_trial // self.n_jobs, device))
-            #     p.run()
-=======
->>>>>>> 9db8c1f8
 
     def run_study(self, objective, device, forced_run = True, **kwargs):
         """
