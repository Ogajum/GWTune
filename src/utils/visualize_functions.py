import numpy as np
import pandas as pd
import matplotlib.pyplot as plt
import matplotlib.ticker as ticker
import colorsys
from sklearn.decomposition import PCA
import seaborn as sns
from typing import List
from mpl_toolkits.axes_grid1 import make_axes_locatable

def get_color_labels(n, hue = None, show_labels = True):
    """Create color labels for n objects
    """
    # Set the saturation and lightness values to maximum
    saturation = 1.0
    lightness = 0.5

    if hue == "warm":
        hue_list = np.linspace(-0.2, 0.1, n)
    elif hue == "cool":
        hue_list = np.linspace(0.5, 0.8, n)
    else:
        hue_list = np.linspace(0, 1, n, endpoint = False)

    # Create a list to store the color labels
    color_labels = []

    # Generate the color labels
    for i in range(n):
        hue = hue_list[i]
        r, g, b = colorsys.hls_to_rgb(hue, lightness, saturation)
        color_labels.append((r, g, b))

    if show_labels:
        # Show color labels
        plt.figure(figsize=(10, 5))
        plt.scatter(np.linspace(0, n-1, n), np.zeros((n,)), c = color_labels)
        plt.xticks(ticks = np.linspace(0, n-1, n))
        plt.title("Show color labels")
        plt.show()

    return color_labels

def get_color_labels_for_category(n_category_list, min_saturation, show_labels = True):
    """Create color labels for n categoris

    Args:
        n_category_list (list): list of the numbers of n concepts
        min_saturation : minimum saturation

    Returns:
        color_labels : color labels for each objects
        main_colors : list of representative color labels for n categories
    """

    # Set the saturation and lightness values to maximum
    lightness = 0.5

    # Calculate the hue step size
    hue_list = np.linspace(0, 1, len(n_category_list), endpoint=False)

    # Create a list to store the color labels
    color_labels = []
    main_colors = []

    # Generate the color labels
    for j, n_category in enumerate(n_category_list):
        saturation = np.linspace(min_saturation, 1, n_category)
        for i in range(n_category):
            hue = hue_list[j]
            r, g, b = colorsys.hls_to_rgb(hue, lightness, saturation[i])
            color_labels.append((r, g, b))
        r, g, b = colorsys.hls_to_rgb(hue, lightness, 1)
        main_colors.append((r, g, b))

    if show_labels:
        # Show color labels
        n_category = sum(n_category_list)
        plt.figure(figsize=(10, 5))
        plt.scatter(np.linspace(0, n_category-1, n_category), np.zeros((n_category,)), c = color_labels)
        plt.xticks(ticks = np.linspace(0, n_category-1, n_category))
        plt.title("Show color labels")
        plt.show()

    return color_labels, main_colors


def show_heatmap(
    matrix,
    title,
    save_file_name = None,
    ticks = None,
    category_name_list = None,
    num_category_list = None,
    object_labels = None,
    **kwargs
):
    figsize = kwargs.get('figsize', (8, 6))
    title_size = kwargs.get('title_size', 60)

    xlabel = kwargs.get('xlabel', None)
    ylabel = kwargs.get('ylabel', None)

    xlabel_size = kwargs.get('xlabel_size', 40)
    ylabel_size = kwargs.get('ylabel_size', 40)

    xticks_rotation = kwargs.get('xticks_rotation', 90)
    yticks_rotation = kwargs.get('yticks_rotation', 0)

    cbar_ticks_size = kwargs.get("cbar_ticks_size", 20)
    ticks_size = kwargs.get('ticks_size', 20)
    cmap = kwargs.get('cmap', 'cividis')

    ot_object_tick = kwargs.get("ot_object_tick", False)
    ot_category_tick = kwargs.get("ot_category_tick", False)

    draw_category_line  = kwargs.get('draw_category_line', False)
    category_line_alpha = kwargs.get('category_line_alpha', 0.2)
    category_line_style = kwargs.get('category_line_style', 'dashed')
    category_line_color = kwargs.get('category_line_color', 'C2')

    show_figure = kwargs.get('show_figure', True)

    fig, ax = plt.subplots(figsize = figsize)

    if title is not None:
        ax.set_title(title, size = title_size)

    aximg = ax.imshow(matrix, cmap=cmap, aspect='equal')

    if ot_object_tick and ot_category_tick:
        raise(ValueError, "please turn off either 'ot_category_tick' or 'ot_object_tick'.")

    if  not ot_object_tick and ot_category_tick:
        assert category_name_list is not None
        assert num_category_list is not None

        if ticks == "objects":
            plt.xticks(np.arange(sum(num_category_list)) + 0.5, labels = object_labels, rotation = xticks_rotation, size = ticks_size)
            plt.yticks(np.arange(sum(num_category_list)) + 0.5, labels = object_labels, rotation = yticks_rotation, size = ticks_size)

        elif ticks == "category":
            label_pos = [sum(num_category_list[:i + 1]) for i in range(len(category_name_list))]
            plt.xticks(label_pos, labels = category_name_list, rotation = xticks_rotation, size = ticks_size, fontweight = "bold")
            plt.yticks(label_pos, labels = category_name_list, rotation = yticks_rotation, size = ticks_size, fontweight = "bold")

            if draw_category_line:
                for pos in label_pos:
                    plt.axhline(pos, alpha = category_line_alpha, linestyle = category_line_style, color = category_line_color)
                    plt.axvline(pos, alpha = category_line_alpha, linestyle = category_line_style, color = category_line_color)


    if ot_object_tick and not ot_category_tick:
        if ticks == "numbers":
            plt.xticks(ticks = np.arange(len(matrix)) + 0.5, labels = np.arange(len(matrix)) + 1, size = ticks_size, rotation = xticks_rotation)
            plt.yticks(ticks = np.arange(len(matrix)) + 0.5, labels = np.arange(len(matrix)) + 1, size = ticks_size, rotation = yticks_rotation)
        elif ticks == "objects":
            assert object_labels is not None
            plt.xticks(ticks = np.arange(len(matrix)) + 0.5, labels = object_labels, size = ticks_size, rotation = xticks_rotation)
            plt.yticks(ticks = np.arange(len(matrix)) + 0.5, labels = object_labels, size = ticks_size, rotation = yticks_rotation)
        elif ticks == "category":
            raise(ValueError, "please use 'ot_category_tick = True'.")

    if not ot_object_tick and not ot_category_tick:
        plt.xticks([])
        plt.yticks([])

    divider = make_axes_locatable(ax)
    cax = divider.append_axes("right", size="5%", pad=0.1)

    cbar = fig.colorbar(aximg, cax=cax, format = "%.2e")

    cbar.ax.tick_params(axis='y', labelsize = cbar_ticks_size)

    plt.xlabel(xlabel, size = xlabel_size)
    plt.ylabel(ylabel, size = ylabel_size)
    plt.tight_layout()

    if save_file_name is not None:
        plt.savefig(save_file_name)

    if show_figure:
        plt.show()

    plt.clf()
    plt.close()


def plot_lower_triangular_histogram(matrix, title):
    lower_triangular = np.tril(matrix)
    lower_triangular = lower_triangular.flatten()
    plt.hist(lower_triangular)
    plt.title(title)
    plt.show()


class VisualizeEmbedding():
    def __init__(self, embedding_list : List[np.ndarray], dim, category_name_list = None, num_category_list = None, category_idx_list = None) -> None:
        self.embedding_list = embedding_list
        if category_idx_list is not None:
            category_concat_embedding_list = []
            for embedding in self.embedding_list:
                concatenated_embedding = np.concatenate([embedding[category_idx_list[i]] for i in range(len(category_name_list))])
                category_concat_embedding_list.append(concatenated_embedding)
            self.embedding_list = category_concat_embedding_list

        if self.embedding_list[0].shape[1] > 3:
            self.embedding_list = self.apply_pca_to_embedding_list(n_dim_pca = dim, show_result = False)

        self.dim = dim
        self.category_name_list = category_name_list
        self.num_category_list = num_category_list
        self.category_idx_list = category_idx_list

    def apply_pca_to_embedding_list(self, n_dim_pca, show_result = True):
        """apply pca to the embedding list

        Args:
            embedding_list (list): list of embeddings
            n_dim_pca (int): dimmension after pca
            show_result (bool, optional): If true, show the cumulative contibution rate. Defaults to True.

        Returns:
            embedding_list_pca: list of embeddings after pca was applied
        """
        pca = PCA(n_components = n_dim_pca)
        n_object = self.embedding_list[0].shape[0]
        embedding_list_cat = np.concatenate([self.embedding_list[i] for i in range(len(self.embedding_list))], axis = 0)
        embedding_list_pca = pca.fit_transform(embedding_list_cat)
        embedding_list_pca = [embedding_list_pca[i*n_object:(i+1)*n_object] for i in range(len(self.embedding_list))]

        if show_result:
            fig = plt.figure()
            ax = fig.add_subplot(1, 1, 1)
            plt.gca().get_xaxis().set_major_locator(ticker.MaxNLocator(integer=True))
            ax.plot([0] + list( np.cumsum(pca.explained_variance_ratio_)), "-o")
            plt.xlabel("Number of principal components")
            plt.ylabel("Cumulative contribution rate")
            plt.grid()
            plt.show()

        return embedding_list_pca


    def plot_embedding(
        self,
        name_list = None,
        legend = True,
        title = None,
        save_dir = None,
        **kwargs
    ):
        figsize = kwargs.get('figsize', (15, 15))
        xlabel = kwargs.get('xlabel', "PC1")
        xlabel_size = kwargs.get('xlabel_size', 25)
        ylabel = kwargs.get('ylabel', "PC2")
        ylabel_size = kwargs.get('ylabel_size', 25)
        zlabel = kwargs.get('zlabel', "PC3")
        zlabel_size = kwargs.get('zlabel_size', 25)
        title_size = kwargs.get('title_size', 60)
        legend_size = kwargs.get('legend_size')
        color_labels = kwargs.get('color_labels', None)
        color_hue = kwargs.get("color_hue", None)
        colorbar_label = kwargs.get("colorbar_label", None)
        colorbar_range = kwargs.get("colorbar_range", [0, 1])
        colorbar_shrink = kwargs.get("colorbar_shrink", 0.8)
        markers_list = kwargs.get('markers_list', None)
        marker_size = kwargs.get('marker_size', 30)
        cmap = kwargs.get('cmap', "viridis")

        if color_labels is None:
            if self.num_category_list is None:
                color_labels = get_color_labels(self.embedding_list[0].shape[0], hue = color_hue, show_labels = False)
            else:
                color_labels, main_colors = get_color_labels_for_category(self.num_category_list, min_saturation = 1, show_labels = False)

        if markers_list is None:
            markers_list = ['o', 'x', '^', 's', 'v', '<', '>', 'p', '*', 'h', 'H', '+', 'D', 'd', '.', ',', '1', '2', '3', '4', '_', '|'][:len(self.embedding_list)]

        plt.style.use("default")
        plt.rcParams["grid.color"] = "black"
        fig = plt.figure(figsize = figsize)

        if self.dim == 3:
            ax = fig.add_subplot(1, 1, 1, projection='3d')
            ax.set_xlabel(xlabel, fontsize = xlabel_size)
            ax.set_ylabel(ylabel, fontsize = ylabel_size)
            ax.set_zlabel(zlabel, fontsize = zlabel_size)
            ax.view_init(elev = 30, azim = 60)
            ax.xaxis.pane.fill = False
            ax.yaxis.pane.fill = False
            ax.zaxis.pane.fill = False
            ax.w_xaxis.gridlines.set_color('black')
            ax.w_yaxis.gridlines.set_color('black')
            ax.xaxis.pane.set_edgecolor('w')
            ax.yaxis.pane.set_edgecolor('w')
            ax.zaxis.set_ticklabels([])
            ax.axes.get_zaxis().set_visible(True)
            ax.w_zaxis.gridlines.set_color('black')
            ax.zaxis.pane.set_edgecolor('w')

        elif self.dim == 2:
            ax = fig.add_subplot(1, 1, 1)
            ax.set_xlabel(xlabel, fontsize = xlabel_size)
            ax.set_ylabel(ylabel, fontsize = ylabel_size)

        else:
            raise ValueError("'dim' is either 2 or 3")
        ax.grid(True)
        ax.xaxis.set_ticklabels([])
        ax.yaxis.set_ticklabels([])
        ax.axes.get_xaxis().set_visible(True)
        ax.axes.get_yaxis().set_visible(True)

        for i in range(len(self.embedding_list)):
            coords_i = self.embedding_list[i]
            if self.dim == 3:
                im = ax.scatter(xs = coords_i[:, 0], ys = coords_i[:, 1], zs = coords_i[:, 2],
<<<<<<< HEAD
                           marker = markers[i], color = color_labels, s = marker_size, alpha = 1, cmap=cmap)
                ax.scatter([], [], [], marker = markers[i], color = "black", s = marker_size, alpha = 1, label = name_list[i].replace("_", " "))

            else:
                im = ax.scatter(x = coords_i[:, 0], y = coords_i[:, 1],
                           marker = markers[i], color = color_labels, s = marker_size, alpha = 1, cmap=cmap)
                ax.scatter(x = [], y = [], marker = markers[i], color = "black", s = marker_size, alpha = 1, label = name_list[i].replace("_", " "))
=======
                           marker = markers_list[i], color = color_labels, s = marker_size, alpha = 1, cmap=cmap)
                ax.scatter([], [], [], marker = markers_list[i], color = "black", s = marker_size, alpha = 1, label = name_list[i])

            else:
                im = ax.scatter(x = coords_i[:, 0], y = coords_i[:, 1],
                           marker = markers_list[i], color = color_labels, s = marker_size, alpha = 1, cmap=cmap)
                ax.scatter(x = [], y = [], marker = markers_list[i], color = "black", s = marker_size, alpha = 1, label = name_list[i])
                ax.set_aspect('equal')
>>>>>>> ff6d59ea

        if self.category_name_list is not None:
            for i, category in enumerate(self.category_name_list):
                if self.dim == 3:
                    ax.scatter([], [], [], marker = "o", color = main_colors[i], s = marker_size, alpha = 1, label = category)

                else:
                    ax.scatter(x = [], y = [], marker = "o", color = main_colors[i], s = marker_size, alpha = 1, label = category)
        ax.set_axisbelow(True)

        if legend:
            ax.legend(fontsize = legend_size, loc = "best")

        if title is not None:
            plt.title(title, fontsize = title_size)

        if colorbar_label is not None:
            im.set_cmap(cmap)
            cbar = plt.colorbar(im, shrink=colorbar_shrink, ax=ax)
            cbar.set_label(colorbar_label, size=xlabel_size)
            cbar.ax.tick_params(labelsize=xlabel_size)
            cbar.mappable.set_clim(colorbar_range[0], colorbar_range[1])

        if save_dir is not None:
            plt.savefig(save_dir)

        plt.show()<|MERGE_RESOLUTION|>--- conflicted
+++ resolved
@@ -316,24 +316,21 @@
             coords_i = self.embedding_list[i]
             if self.dim == 3:
                 im = ax.scatter(xs = coords_i[:, 0], ys = coords_i[:, 1], zs = coords_i[:, 2],
-<<<<<<< HEAD
                            marker = markers[i], color = color_labels, s = marker_size, alpha = 1, cmap=cmap)
-                ax.scatter([], [], [], marker = markers[i], color = "black", s = marker_size, alpha = 1, label = name_list[i].replace("_", " "))
+                ax.scatter([], [], [], marker = markers[i], color = "black", s = marker_size, alpha = 1, label = name_list[i])
 
             else:
-                im = ax.scatter(x = coords_i[:, 0], y = coords_i[:, 1],
-                           marker = markers[i], color = color_labels, s = marker_size, alpha = 1, cmap=cmap)
-                ax.scatter(x = [], y = [], marker = markers[i], color = "black", s = marker_size, alpha = 1, label = name_list[i].replace("_", " "))
-=======
-                           marker = markers_list[i], color = color_labels, s = marker_size, alpha = 1, cmap=cmap)
-                ax.scatter([], [], [], marker = markers_list[i], color = "black", s = marker_size, alpha = 1, label = name_list[i])
-
-            else:
-                im = ax.scatter(x = coords_i[:, 0], y = coords_i[:, 1],
-                           marker = markers_list[i], color = color_labels, s = marker_size, alpha = 1, cmap=cmap)
-                ax.scatter(x = [], y = [], marker = markers_list[i], color = "black", s = marker_size, alpha = 1, label = name_list[i])
-                ax.set_aspect('equal')
->>>>>>> ff6d59ea
+                im = ax.scatter(
+                    x = coords_i[:, 0], 
+                    y = coords_i[:, 1],
+                    marker = markers_list[i], 
+                    color = color_labels, 
+                    s = marker_size, 
+                    alpha = 1, 
+                    cmap=cmap,
+                )
+                
+                ax.scatter(x = [], y = [], marker = markers_list[i], color = "black", s = marker_size, alpha = 1, label = name_list[i].replace("_", " "))
 
         if self.category_name_list is not None:
             for i, category in enumerate(self.category_name_list):
